# ToastStunt

ToastStunt is a fork of the LambdaMOO / Stunt server. It has a number of features and improvements that were found useful while developing [Miriani](https://www.toastsoft.net) and [ChatMud](https://www.chatmud.com/), a mostly complete list of which can be found below.

* [Features](#features)
* [ChangeLog](ChangeLog.md)
* [Build Instructions](#build-instructions)
  * [Debian/Ubuntu/WSL](#debianubuntuwsl)
  * [Gentoo](#gentoo)
  * [FreeBSD](#freebsd)
  * [macOS](#macos)
* [Function Documentation](https://github.com/lisdude/toaststunt-documentation)
* [ToastCore](https://github.com/lisdude/toastcore)
* [Support and Development](#support-and-development)
* [Stunt Information](README.stunt)

## Features

- Perl Compatible Regular Expressions (PCRE)
- Simplex Noise
- [Argon2id Hashing](https://github.com/P-H-C/phc-winner-argon2)
- 64-bit Integers (with the choice to fall back to 32-bit integers; $maxint and $minint set automatically)
- HAProxy Source IP Rewriting (see notes below if you need to disable this)
- User friendly traceback error messages

- SQL Support
    - Completely optional, can be compiled without any SQL servers
    - One built-in interface for all SQL implementations
    - Non-blocking query and execute calls when background threads are enabled
    - Manage, open, and close connections through built-ins
    - Parameterized SQL support for sanitizing user input
    - Support for MySQL/MariaDB
    - Support for SQLite V3
    - Support for PostgreSQL

- Networking improvements:
    - IPv6 connection support
    - Threaded DNS lookups
    - Secure TLS connections in `listen()` and `open_network_connection()`

- Waifs:
    - Call :recycle on waifs when they're destroyed
    - A WAIF type (so typeof(some_waif) == WAIF)
    - Waif dict patch (so waif[x] and waif[x] = y will call the :_index and :_set_index verbs on the waif)
    - '-w' command line option to convert existing databases with a different waif type to the new waif type
    - `waif_stats()` (show how many instances of each class of waif exist, how many waifs are pending recycling, and how many waifs in total exist)
    - Parser recognition for waif properties (e.g. thing.:property)

- Basic threading support:
    - background.cc (a library, of sorts, to make it easier to thread builtins)
    - Threaded builtins: sqlite_query, sqlite_execute, locate_by_name, sort, argon2, argon2_verify, connection_name_lookup
    - set_thread_mode (an argument of 0 will disable threading for all builtins in the current verb, 1 will re-enable, and no arguments will print the current mode)
    - `thread_pool()` (database control over the the thread pools)

- FileIO improvements:
    - Faster reading
    - Open as many files as you want, configurable with FILE_IO_MAX_FILES or $server_options.file_io_max_files
    - `file_handles()` (returns a list of open files)
    - `file_grep()` (search for a string in a file (kind of FUP in FIO, don't tell))
    - `file_count_lines()` (counts the number of lines in a file)

- Profiling and debugging:
    - `finished_tasks()` (returns a list of the last X tasks to finish executing, including their total execution time) [see options.h below]
    - Set a maximum lag threshold (can be overridden with $server_options.task_lag_threshold) that, when exceeded, will make a note in the server log and call #0:handle_lagging_task with arguments: {callers, execution time}
    - Include a map of defined variables for stack frames when being passed to `handle_uncaught_error`, `handle_task_timeout`, and `handle_lagging_task` [see options.h below]
    - Optionally capture defined variables for running tasks by providing a true argument to `queued_tasks()` or a third true argument to `task_stack()`.

- Telnet:
    - Capture IAC commands and pass them to listener:do_out_of_band_command() for the database to handle.

- Stunt Improvements
    - Primitive types:
        - Support calling verbs on an object prototype ($obj_proto). Counterintuitively, this will only work for types of OBJ that are invalid. This can come in useful for un-logged-in connections (i.e. creating a set of convenient utilities for dealing with negative connections in-MOO).
    - Maps:
        - `maphaskey()` (check if a key exists in a map. Looks nicer than `!(x in mapkeys(map))` and is faster when not dealing with hundreds of keys)

- Options.h configuration:
    - LOG_CODE_CHANGES (causes .program and set_verb_code to add a line to the server log indicating the object, verb, and programmer)
    - OWNERSHIP_QUOTA (disable the server's builtin quota management)
    - USE_ANCESTOR_CACHE (enable a cache of an object's ancestors to speed up property lookups)
    - UNSAFE_FIO (skip character by character line verification, trading off potential safety for speed)
    - LOG_EVALS (add an entry to the server log any time eval is called)
    - ONLY_32_BITS (switch from 64-bit integers back to 32-bit)
    - MAX_LINE_BYTES (unceremoniously close connections that send lines exceeding this value to prevent memory allocation panics)
    - DEFAULT_LAG_THRESHOLD (the number of seconds allowed before a task is considered laggy and triggers #0:handle_lagging_task)
    - SAVE_FINISHED_TASKS (enable the finished_tasks function and define how many tasks get saved by default) [default can be overridden with $server_options.finished_tasks_limit]
    - THREAD_ARGON2 (enable threading of Argon2 functions)
    - TOTAL_BACKGROUND_THREADS (number of threads created at runtime)
    - DEFAULT_THREAD_MODE (default mode of threaded functions)
    - SAFE_RECYCLE (change ownership of everything an object owns before recycling it)
    - NO_NAME_LOOKUP (disable automatic DNS name resolution on new connections. Can be overridden with $server_options.no_name_lookup)
    - PCRE_PATTERN_CACHE_SIZE (specifies how many PCRE patterns are cached)
    - INCLUDE_RT_VARS (Include runtime environment variables in the stack argument for `handle_uncaught_error`, `handle_task_timeout`, and `handle_lagging_task`)

- Additional builtins:
    - frandom (random floats)
    - distance (calculate the distance between an arbitrary number of points)
    - relative_heading (a relative bearing between two coordinate sets)
    - memory_usage (total memory used, resident set size, shared pages, text, data + stack)
    - ftime (precise time, including an argument for monotonic timing)
    - locate_by_name (quickly locate objects by their .name property)
    - usage (returns {load averages}, user time, system time, page reclaims, page faults, block input ops, block output ops, voluntary context switches, involuntary context switches, signals received)
    - explode (serverified version of the LambdaCore verb on $string_utils)
    - slice (serverified version of the LambdaCore verb on $list_utils)
    - occupants (return a list of objects of parent parent, optionally with a player flag check)
    - spellcheck (uses Aspell to check spelling)
    - locations (recursive location function)
    - clear_ancestor_cache (clears the ancestor cache manually)
    - chr (return extended ASCII characters; characters that can corrupt your database are considered invalid)
    - reseed_random (reseed the random number generator)
    - yin (yield if needed. Replicates :suspend_if_needed and ticks_left() checks)
    - sort (a significantly faster replacement for the :sort verb. Also allows for natural sort order and reverse sorting)
    - recreate (fill holes created by recycle() by recreating valid objects with those object numbers)
    - recycled_objects (return a list of all objects destroyed by calling recycle())
    - next_recycled_object (return the next object available for recreation)
    - reverse (reverse lists)
    - all_members (return the indices of all instances of a type in a list)
    - curl (return webpage as string)
    - owned_objects (returns all valid objects owned by an object)
    - connection_name_lookup (perform a DNS name lookup)
    - connection_info (show detailed information about a particular connection)
    - parse_ansi (parses color tags into their ANSI equivalents)
    - remove_ansi (strips ANSI tags from strings)

- Miscellaneous changes:
    - .last_move (a map of an object's last location and the time() it moved)
    - Sub-second fork and suspend
    - Call 'do_blank_command' on listening objects when a blank command is issued
    - Allow `"string" in "some other string"` as a shortcut for index()
    - Allow exec to set environment variables with a new argument
    - Change the server log message when calling switch_player()
    - Deprecation of `tonum()` in favor of `toint()`
    - Move #0.dump_interval to $server_options.dump_interval
    - New argument to `notify()` to suppress the newline
    - Support object lists in `isa()` as well as an optional third argument to return the matching parent rather than simply true or false
    - New argument to `move()` to effectively `listinsert()` the object into the destination's .contents
    - New argument to `is_member()` for controlling case sensitivity of equality comparisons. No third argument or a true value results in standard functionality; a false value as the third argument results in case not mattering at all
    - Update `random()` to accept a second optional argument for setting the maximum value returned. Including the second argument will treat the first argument as the minimum.
    - SIGUSR1 will close and reopen the logfile, allowing it to be rotated without restarting the server.
    - '-m' command line option to clear all last_move properties in your database (and not set them again for the lifetime of the process).
    - Build system is now CMake
    - Boolean (BOOL) type
    - Allow handling of SIGUSR signals in the database with `#0:handle_signal()`

## Build Instructions
### **Debian/Ubuntu**
for more info you can see: #temp-anaconda for how we did this for the dev server
```bash
<<<<<<< HEAD
apt install build-essential bison gperf cmake libsqlite3-dev libaspell-dev libpcre3-dev nettle-dev g++ libcurl4-openssl-dev libargon2-dev libssl-dev libexpat1-dev gcc-10 gcc-10-base gcc-10-doc g++-10  libstdc++-10-dev libstdc++-10-doc
For compiling with modern compilers you need to:
sudo apt install snap
sudo apt remove --purge cmake
sudo snap install cmake --classic
For libzdb support of mysql and postgres:
sudo apt install libpq-dev libmysqlclient-dev
For sindome we may need:
sudo apt install build-essential bison gperf cmake libsqlite3-dev libaspell-dev libpcre3-dev nettle-dev g++ libcurl4-openssl-dev libssl-dev libexpat1-dev libzdb-dev
libzdb manually install (https://www.tildeslash.com/libzdb/#home):
use an updated version if you want
- wget https://www.tildeslash.com/libzdb/dist/libzdb-3.2.2.tar.gz
- tar -xzf libzdb-3.2.2.tar.gz
- cd libzdb-3.2.2/
- ./configure
- make
- sudo make install

just uninstall the packages, download the source code for libzdb, and build it yourself
12:32
https://www.tildeslash.com/libzdb/#home

tildeslash.comtildeslash.com
Database Connection Pool Library | Libzdb
C Database Connection Pool and Database Abstraction Library
12:33
  ./configure
  make
  make install 

mkdir build && cd build
cmake ../
make -j2
```

### **REL/CentOS**
```bash
yum group install -y "Development Tools"
yum install -y sqlite-devel pcre-devel aspell-devel nettle-devel gperf centos-release-scl expat-devel
yum install -y devtoolset-7
=======
apt install build-essential bison gperf cmake libaspell-dev libpcre3-dev nettle-dev g++ libcurl4-openssl-dev libargon2-dev libssl-dev
>>>>>>> 52e085b5
mkdir build && cd build
cmake ../
make -j2
```

### **Gentoo**
```bash
<<<<<<< HEAD
emerge dev-db/sqlite app-text/aspell app-dicts/aspell-en app-crypt/argon2 dev-libs/expat cmake
=======
emerge app-text/aspell app-dicts/aspell-en app-crypt/argon2 cmake
>>>>>>> 52e085b5
mkdir build && cd build
cmake ../
make -j2
```

### **FreeBSD**
```bash
pkg install bison gperf gcc cmake aspell pcre nettle libargon2
mkdir build && cd build
cmake ../
make -j2
```

### **macOS**
Installing dependencies requires [Homebrew](https://brew.sh/).

If using OpenSSL, you may have to export an environment variable before running CMake:
- Apple Silicon: `export PKG_CONFIG_PATH="/opt/homebrew/opt/openssl@3/lib/pkgconfig"`
- Intel: `export PKG_CONFIG_PATH="/usr/local/opt/openssl@3/lib/pkgconfig"`

```bash
brew install pcre aspell nettle cmake openssl argon2
mkdir build && cd build
cmake ../
make -j2
```

## **Notes**
### CMake Build Options
There are a few build options available to developers:

| Build Option | Effect                                                                       |
|--------------|------------------------------------------------------------------------------|
| Release      | Optimizations enabled, warnings disabled.                                    |
| Debug        | Optimizations disabled, debug enabled.                                       |
| Warn         | Optimizations enabled, warnings enabled. (Previous default behavior)         |
| LeakCheck    | Minimal optimizations enabled, debug enabled, and address sanitizer enabled. |

To change the build, use: `cmake -D CMAKE_BUILD_TYPE:STRING=BuildNameHere ../`

### Login screen not showing
Due to the way proxy detection works, if you're connecting to your MOO from localhost, you won't see the login screen. This is a minor inconvenience and shouldn't affect your ability to actually use your MOO. However, if it bothers you, you can disable HAProxy rewriting:

1. `@prop $server_options.proxy_rewrite 0`
2. `;load_server_options()`

## Support and Development

For support or collaborative discussions, you can join:
1. [Discord](https://discord.gg/XyXP43e)
2. The 'toaststunt' channel in ChatMUD.<|MERGE_RESOLUTION|>--- conflicted
+++ resolved
@@ -29,7 +29,6 @@
     - Non-blocking query and execute calls when background threads are enabled
     - Manage, open, and close connections through built-ins
     - Parameterized SQL support for sanitizing user input
-    - Support for MySQL/MariaDB
     - Support for SQLite V3
     - Support for PostgreSQL
 
@@ -143,53 +142,16 @@
     - Allow handling of SIGUSR signals in the database with `#0:handle_signal()`
 
 ## Build Instructions
-### **Debian/Ubuntu**
-for more info you can see: #temp-anaconda for how we did this for the dev server
-```bash
-<<<<<<< HEAD
-apt install build-essential bison gperf cmake libsqlite3-dev libaspell-dev libpcre3-dev nettle-dev g++ libcurl4-openssl-dev libargon2-dev libssl-dev libexpat1-dev gcc-10 gcc-10-base gcc-10-doc g++-10  libstdc++-10-dev libstdc++-10-doc
+### **Sindome Specific Instructions**
 For compiling with modern compilers you need to:
 sudo apt install snap
 sudo apt remove --purge cmake
 sudo snap install cmake --classic
-For libzdb support of mysql and postgres:
-sudo apt install libpq-dev libmysqlclient-dev
-For sindome we may need:
-sudo apt install build-essential bison gperf cmake libsqlite3-dev libaspell-dev libpcre3-dev nettle-dev g++ libcurl4-openssl-dev libssl-dev libexpat1-dev libzdb-dev
-libzdb manually install (https://www.tildeslash.com/libzdb/#home):
-use an updated version if you want
-- wget https://www.tildeslash.com/libzdb/dist/libzdb-3.2.2.tar.gz
-- tar -xzf libzdb-3.2.2.tar.gz
-- cd libzdb-3.2.2/
-- ./configure
-- make
-- sudo make install
-
-just uninstall the packages, download the source code for libzdb, and build it yourself
-12:32
-https://www.tildeslash.com/libzdb/#home
-
-tildeslash.comtildeslash.com
-Database Connection Pool Library | Libzdb
-C Database Connection Pool and Database Abstraction Library
-12:33
-  ./configure
-  make
-  make install 
-
-mkdir build && cd build
-cmake ../
-make -j2
-```
-
-### **REL/CentOS**
-```bash
-yum group install -y "Development Tools"
-yum install -y sqlite-devel pcre-devel aspell-devel nettle-devel gperf centos-release-scl expat-devel
-yum install -y devtoolset-7
-=======
+sudo apt install build-essential bison gperf cmake libsqlite3-dev libaspell-dev libpcre3-dev nettle-dev g++ libcurl4-openssl-dev libssl-dev libexpat1-dev
+
+### **Debian/Ubuntu/WSL**
+```bash
 apt install build-essential bison gperf cmake libaspell-dev libpcre3-dev nettle-dev g++ libcurl4-openssl-dev libargon2-dev libssl-dev
->>>>>>> 52e085b5
 mkdir build && cd build
 cmake ../
 make -j2
@@ -197,11 +159,7 @@
 
 ### **Gentoo**
 ```bash
-<<<<<<< HEAD
-emerge dev-db/sqlite app-text/aspell app-dicts/aspell-en app-crypt/argon2 dev-libs/expat cmake
-=======
 emerge app-text/aspell app-dicts/aspell-en app-crypt/argon2 cmake
->>>>>>> 52e085b5
 mkdir build && cd build
 cmake ../
 make -j2
