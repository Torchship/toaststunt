--- conflicted
+++ resolved
@@ -35,13 +35,9 @@
 #include <algorithm>
 #include <sstream>
 #include <fstream>
-<<<<<<< HEAD
-
-=======
 #include <vector>
 #include <mutex>
 #include <getopt.h>
->>>>>>> 005e0d9c
 #include <sys/types.h>      /* must be first on some systems */
 #include <signal.h>
 #include <stdarg.h>
@@ -3249,7 +3245,10 @@
     return make_var_pack(r);
 }
 
-<<<<<<< HEAD
+bool is_shutdown_triggered()
+{
+    return shutdown_triggered;
+}
 
 enum class token_op {
     TEXT,
@@ -3634,11 +3633,6 @@
     free_var(keys);
     free_var(arglist);
     return make_var_pack(results);
-=======
-bool is_shutdown_triggered()
-{
-    return shutdown_triggered;
->>>>>>> 005e0d9c
 }
 
 void
