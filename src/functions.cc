/******************************************************************************
  Copyright (c) 1992, 1995, 1996 Xerox Corporation.  All rights reserved.
  Portions of this code were written by Stephen White, aka ghond.
  Use and copying of this software and preparation of derivative works based
  upon this software are permitted.  Any distribution of this software or
  derivative works must comply with all applicable United States export
  control laws.  This software is made available AS IS, and Xerox Corporation
  makes no warranty about the software, its performance or its conformity to
  any specification.  Any person obtaining a copy of this software is requested
  to send their name and post office or electronic mail address to:
    Pavel Curtis
    Xerox PARC
    3333 Coyote Hill Rd.
    Palo Alto, CA 94304
    Pavel@Xerox.Com
 *****************************************************************************/

#include <stdarg.h>

#include "bf_register.h"
#include "config.h"
#include "db_io.h"
#include "functions.h"
#include "list.h"
#include "log.h"
#include "map.h"
#include "server.h"
#include "storage.h"
#include "streams.h"
#include "structures.h"
#include "unparse.h"
#include "utils.h"

/*****************************************************************************
 * This is the table of procedures that register MOO built-in functions.  To
 * add new built-in functions to the server, add to the list below the name of
 * a C function that will register your new MOO built-ins; your C function will
 * be called exactly once, during server initialization.  Also add a
 * declaration of that C function to `bf_register.h' and add the necessary .c
 * files to the `CSRCS' line in the Makefile.
 ****************************************************************************/

typedef void (*registry) ();

static registry bi_function_registries[] =
{
#ifdef ENABLE_GC
        register_gc,
#endif
<<<<<<< HEAD
        register_collection,
        register_disassemble,
        register_extensions,
        register_execute,
        register_functions,
        register_list,
        register_log,
        register_map,
        register_numbers,
        register_objects,
        register_property,
        register_server,
        register_tasks,
        register_verbs,
        register_yajl,
		register_xml,
        register_base64,
        register_fileio,
        register_system,
        register_exec,
        register_crypto,
        register_sqlite,
        register_pcre,
        register_background,
        register_waif,
        register_simplexnoise,
        register_argon2,
        register_spellcheck,
        register_curl
    };
    for (const auto& callback : registry_callbacks)
    {
        callback();
    }
=======
    register_collection,
    register_disassemble,
    register_extensions,
    register_execute,
    register_functions,
    register_list,
    register_log,
    register_map,
    register_numbers,
    register_objects,
    register_property,
    register_server,
    register_tasks,
    register_verbs,
    register_yajl,
    register_xml,
    register_base64,
    register_fileio,
    register_system,
    register_exec,
    register_crypto,
    register_sqlite,
    register_pcre,
    register_background,
    register_waif,
    register_simplexnoise,
    register_argon2,
    register_spellcheck,
    register_curl
};

void
register_bi_functions()
{
    int loop, num_registries =
    sizeof(bi_function_registries) / sizeof(bi_function_registries[0]);

    for (loop = 0; loop < num_registries; loop++)
	(void) (*(bi_function_registries[loop])) ();
>>>>>>> 7f754ee8
}

/*** register ***/

struct bft_entry {
    const char *name;
    const char *protect_str;
    const char *verb_str;
    int minargs;
    int maxargs;
    var_type *prototype;
    bf_type func;
    bf_read_type read;
    bf_write_type write;
    int _protected;
};

static struct bft_entry bf_table[MAX_FUNC];
static unsigned top_bf_table = 0;

static unsigned
register_common(const char *name, int minargs, int maxargs, bf_type func,
                bf_read_type read, bf_write_type write, va_list args)
{
    int va_index;
    int num_arg_types = maxargs == -1 ? minargs : maxargs;
    static Stream *s = nullptr;

    if (!s)
        s = new_stream(30);

    if (top_bf_table == MAX_FUNC) {
	errlog("too many functions.  %s cannot be registered.\n", name);
	return 0;
    }
    bf_table[top_bf_table].name = str_dup(name);
    stream_printf(s, "protect_%s", name);
    bf_table[top_bf_table].protect_str = str_dup(reset_stream(s));
    stream_printf(s, "bf_%s", name);
    bf_table[top_bf_table].verb_str = str_dup(reset_stream(s));
    bf_table[top_bf_table].minargs = minargs;
    bf_table[top_bf_table].maxargs = maxargs;
    bf_table[top_bf_table].func = func;
    bf_table[top_bf_table].read = read;
    bf_table[top_bf_table].write = write;
    bf_table[top_bf_table]._protected = 0;

    if (num_arg_types > 0)
	bf_table[top_bf_table].prototype =
	    (var_type *)mymalloc(num_arg_types * sizeof(var_type), M_PROTOTYPE);
    else
	bf_table[top_bf_table].prototype = nullptr;
    for (va_index = 0; va_index < num_arg_types; va_index++)
	bf_table[top_bf_table].prototype[va_index] = (var_type)va_arg(args, int);

    return top_bf_table++;
}

unsigned
register_function(const char *name, int minargs, int maxargs,
                  bf_type func, ...)
{
    va_list args;
    unsigned ans;

    va_start(args, func);
    ans = register_common(name, minargs, maxargs, func, nullptr, nullptr, args);
    va_end(args);
    return ans;
}

unsigned
register_function_with_read_write(const char *name, int minargs, int maxargs,
                                  bf_type func, bf_read_type read,
                                  bf_write_type write, ...)
{
    va_list args;
    unsigned ans;

    va_start(args, write);
    ans = register_common(name, minargs, maxargs, func, read, write, args);
    va_end(args);
    return ans;
}

/*** looking up functions -- by name or num ***/

static const char *func_not_found_msg = "no such function";

const char *
name_func_by_num(unsigned n)
{				/* used by unparse only */
    if (n >= top_bf_table)
	return func_not_found_msg;
    else
        return bf_table[n].name;
}

unsigned
number_func_by_name(const char *name)
{				/* used by parser only */
    unsigned i;

    for (i = 0; i < top_bf_table; i++)
	if (!strcasecmp(name, bf_table[i].name))
	    return i;

    return FUNC_NOT_FOUND;
}

/*** calling built-in functions ***/

package
call_bi_func(unsigned n, Var arglist, Byte func_pc,
             Objid progr, void *vdata)
/* requires arglist.type == TYPE_LIST
   call_bi_func will free arglist */
{
    struct bft_entry *f;

    if (n >= top_bf_table) {
	errlog("CALL_BI_FUNC: Unknown function number: %d\n", n);
	free_var(arglist);
	return no_var_pack();
    }
    f = bf_table + n;

    static Stream *error_msg = nullptr;
    if (error_msg == nullptr)
        error_msg = new_stream(20);

    if (func_pc == 1) {     /* check arg types and count *ONLY* for first entry */
        int k, max;
        Var *args = arglist.v.list;

        /*
         * Check permissions, if protected
         */
        if ((!caller().is_obj() || caller().v.obj != SYSTEM_OBJECT) && f->_protected) {
            /* Try calling #0:bf_FUNCNAME(@ARGS) instead */
            enum error e = call_verb2(SYSTEM_OBJECT, f->verb_str, Var::new_obj(SYSTEM_OBJECT), arglist, 0, get_thread_mode());

            if (e == E_NONE)
                return tail_call_pack();

            if (e == E_MAXREC || !is_wizard(progr)) {
                free_var(arglist);
                return make_error_pack(e == E_MAXREC ? e : E_PERM);
            }
        }
        /*
         * Check argument count
         * (Can't always check in the compiler, because of @)
         */
        if (args[0].v.num < f->minargs
                || (f->maxargs != -1 && args[0].v.num > f->maxargs)) {
            int num_args = args[0].v.num;
            free_var(arglist);
            stream_printf(error_msg, "%s (expected", unparse_error(E_ARGS));
            if (f->minargs != f->maxargs)
                stream_printf(error_msg, " %i-%i", f->minargs, f->maxargs);
            else
                stream_printf(error_msg, " %i", f->minargs);

            stream_printf(error_msg, "; got %i)", num_args);

            return make_raise_pack(E_ARGS, reset_stream(error_msg), var_ref(zero));
        }
        /*
         * Check argument types
         */
        max = (f->maxargs == -1) ? f->minargs : args[0].v.num;

        for (k = 0; k < max; k++) {
            var_type proto = f->prototype[k];
            var_type arg = args[k + 1].type;

            if (!(proto == TYPE_ANY
                    || (proto == TYPE_NUMERIC && (arg == TYPE_INT
                                                  || arg == TYPE_FLOAT))
                    || proto == arg)) {
                free_var(arglist);

                stream_printf(error_msg, "%s (args[%i] of %s() expected %s; got %s)",
                              unparse_error(E_TYPE), k + 1, f->name, parse_type(proto), parse_type(arg));

                return make_raise_pack(E_TYPE, reset_stream(error_msg), var_ref(zero));
            }
        }
    } else if (func_pc == 2 && vdata == &call_bi_func) {
        /* This is a return from calling #0:bf_FUNCNAME(@ARGS); return what
         * it returned.  If it errored, what we do will be ignored.
         */
        return make_var_pack(arglist);
    }
    /*
     * do the function
     */
    return (*(f->func)) (arglist, func_pc, vdata, progr);
    /* f->func is responsible for freeing/using up arglist. */
}

void
write_bi_func_data(void *vdata, Byte f_id)
{
    if (f_id >= top_bf_table)
	errlog("WRITE_BI_FUNC_DATA: Unknown function number: %d\n", f_id);
    else if (bf_table[f_id].write)
        (*(bf_table[f_id].write)) (vdata);
}

static Byte *pc_for_bi_func_data_being_read;

Byte *
pc_for_bi_func_data(void)
{
    return pc_for_bi_func_data_being_read;
}

int
read_bi_func_data(Byte f_id, void **bi_func_state, Byte * bi_func_pc)
{
    pc_for_bi_func_data_being_read = bi_func_pc;

    if (f_id >= top_bf_table) {
	errlog("READ_BI_FUNC_DATA: Unknown function number: %d\n", f_id);
	*bi_func_state = nullptr;
	return 0;
    } else if (bf_table[f_id].read) {
        *bi_func_state = (*(bf_table[f_id].read)) ();
        if (*bi_func_state == nullptr) {
            errlog("READ_BI_FUNC_DATA: Can't read data for %s()\n",
                   bf_table[f_id].name);
            return 0;
        }
    } else {
        *bi_func_state = nullptr;
        /* The following code checks for the easily-detectable case of the
         * bug described in the Version 1.8.0p4 entry in ChangeLog.txt.
         */
        if (*bi_func_pc == 2 && dbio_input_version == DBV_Float
                && strcmp(bf_table[f_id].name, "eval") != 0) {
            oklog("LOADING: Warning: patching bogus return to `%s()'\n",
                  bf_table[f_id].name);
            oklog("         (See 1.8.0p4 ChangeLog.txt entry for details.)\n");
            *bi_func_pc = 0;
        }
    }
    return 1;
}


package
make_abort_pack(enum abort_reason reason)
{
    package p;

    p.kind = package::BI_KILL;
    p.u.ret.type = TYPE_INT;
    p.u.ret.v.num = reason;
    return p;
}

package
make_error_pack(enum error err)
{
    return make_raise_pack(err, unparse_error(err), zero);
}

package
make_raise_pack(enum error err, const char *msg, Var value)
{
    package p;

    p.kind = package::BI_RAISE;
    p.u.raise.code.type = TYPE_ERR;
    p.u.raise.code.v.err = err;
    p.u.raise.msg = str_dup(msg);
    p.u.raise.value = value;

    return p;
}

package
make_x_not_found_pack(enum error err, const char *msg, Objid the_object)
{
    Var missing;
    missing.type = TYPE_STR;
    missing.v.str = str_ref(msg);
    char *error_msg = nullptr;
    asprintf(&error_msg, "%s: #%" PRIdN ":%s()", unparse_error(err), the_object, msg);

    Var value = new_list(2);
    value.v.list[1] = Var::new_obj(the_object);
    value.v.list[2] = missing;

    package p = make_raise_pack(err, error_msg, value);

    free(error_msg);

    return p;
}

package
make_var_pack(Var v)
{
    package p;

    p.kind = package::BI_RETURN;
    p.u.ret = v;

    return p;
}

package
no_var_pack(void)
{
    return make_var_pack(zero);
}

package
make_call_pack(Byte pc, void *data)
{
    package p;

    p.kind = package::BI_CALL;
    p.u.call.pc = pc;
    p.u.call.data = data;

    return p;
}

package
tail_call_pack(void)
{
    return make_call_pack(0, nullptr);
}

package
make_suspend_pack(enum error(*proc) (vm, void *), void *data)
{
    package p;

    p.kind = package::BI_SUSPEND;
    p.u.susp.proc = proc;
    p.u.susp.data = data;

    return p;
}

package
make_int_pack(Num v)
{
    package p;

    p.kind = package::BI_RETURN;
    p.u.ret.type = TYPE_INT;
    p.u.ret.v.num = v;

    return p;
}

package
make_float_pack(double v)
{
    package p;

    p.kind = package::BI_RETURN;
    p.u.ret.type = TYPE_FLOAT;
    p.u.ret.v.fnum = v;

    return p;
}


static Var
function_description(int i)
{
    struct bft_entry entry;
    Var v, vv;
    int j, nargs;

    entry = bf_table[i];
    v = new_list(4);
    v.v.list[1].type = TYPE_STR;
    v.v.list[1].v.str = str_ref(entry.name);
    v.v.list[2].type = TYPE_INT;
    v.v.list[2].v.num = entry.minargs;
    v.v.list[3].type = TYPE_INT;
    v.v.list[3].v.num = entry.maxargs;
    nargs = entry.maxargs == -1 ? entry.minargs : entry.maxargs;
    vv = v.v.list[4] = new_list(nargs);
    for (j = 0; j < nargs; j++) {
        int proto = entry.prototype[j];
        vv.v.list[j + 1].type = TYPE_INT;
        vv.v.list[j + 1].v.num = proto < 0 ? proto : (proto & TYPE_DB_MASK);
    }

    return v;
}

static package
bf_function_info(Var arglist, Byte next, void *vdata, Objid progr)
{
    Var r;
    unsigned int i;

    if (arglist.v.list[0].v.num == 1) {
	i = number_func_by_name(arglist.v.list[1].v.str);
	if (i == FUNC_NOT_FOUND) {
	    free_var(arglist);
	    return make_error_pack(E_INVARG);
	}
	r = function_description(i);
    } else {
	r = new_list(top_bf_table);
	for (i = 0; i < top_bf_table; i++)
	    r.v.list[i + 1] = function_description(i);
    }

    free_var(arglist);
    return make_var_pack(r);
}

static void
load_server_protect_function_flags(void)
{
    unsigned int i;

    for (i = 0; i < top_bf_table; i++) {
	bf_table[i]._protected
	    = server_flag_option(bf_table[i].protect_str, 0);
    }
    oklog("Loaded protect cache for %d builtin functions\n", i);
}

Num _server_int_option_cache[SVO__CACHE_SIZE];

void
load_server_options(void)
{
    int value;

    load_server_protect_function_flags();

# define _BP_DO(PROPERTY, property)             \
    _server_int_option_cache[SVO_PROTECT_##PROPERTY]      \
        = server_flag_option("protect_" #property, 0);    \

    BUILTIN_PROPERTIES(_BP_DO);

# undef _BP_DO

# define _SVO_DO(SVO_MISC_OPTION, misc_option,          \
                 kind, DEFAULT, CANONICALIZE)           \
value = server_##kind##_option(#misc_option, DEFAULT);    \
CANONICALIZE;                     \
_server_int_option_cache[SVO_MISC_OPTION] = value;    \

    SERVER_OPTIONS_CACHED_MISC(_SVO_DO, value);

# undef _SVO_DO
}

static package
bf_load_server_options(Var arglist, Byte next, void *vdata, Objid progr)
{
    free_var(arglist);

    if (!is_wizard(progr)) {
        return make_error_pack(E_PERM);
    }
    load_server_options();

    return no_var_pack();
}

void
register_functions(void)
{
    register_function("function_info", 0, 1, bf_function_info, TYPE_STR);
    register_function("load_server_options", 0, 0, bf_load_server_options);
}<|MERGE_RESOLUTION|>--- conflicted
+++ resolved
@@ -47,42 +47,6 @@
 #ifdef ENABLE_GC
         register_gc,
 #endif
-<<<<<<< HEAD
-        register_collection,
-        register_disassemble,
-        register_extensions,
-        register_execute,
-        register_functions,
-        register_list,
-        register_log,
-        register_map,
-        register_numbers,
-        register_objects,
-        register_property,
-        register_server,
-        register_tasks,
-        register_verbs,
-        register_yajl,
-		register_xml,
-        register_base64,
-        register_fileio,
-        register_system,
-        register_exec,
-        register_crypto,
-        register_sqlite,
-        register_pcre,
-        register_background,
-        register_waif,
-        register_simplexnoise,
-        register_argon2,
-        register_spellcheck,
-        register_curl
-    };
-    for (const auto& callback : registry_callbacks)
-    {
-        callback();
-    }
-=======
     register_collection,
     register_disassemble,
     register_extensions,
@@ -122,7 +86,6 @@
 
     for (loop = 0; loop < num_registries; loop++)
 	(void) (*(bi_function_registries[loop])) ();
->>>>>>> 7f754ee8
 }
 
 /*** register ***/
