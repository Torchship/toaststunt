/******************************************************************************
  Copyright (c) 1992, 1995, 1996 Xerox Corporation.  All rights reserved.
  Portions of this code were written by Stephen White, aka ghond.
  Use and copying of this software and preparation of derivative works based
  upon this software are permitted.  Any distribution of this software or
  derivative works must comply with all applicable United States export
  control laws.  This software is made available AS IS, and Xerox Corporation
  makes no warranty about the software, its performance or its conformity to
  any specification.  Any person obtaining a copy of this software is requested
  to send their name and post office or electronic mail address to:
    Pavel Curtis
    Xerox PARC
    3333 Coyote Hill Rd.
    Palo Alto, CA 94304
    Pavel@Xerox.Com
 *****************************************************************************/

#ifndef Storage_h
#define Storage_h 1

#include <string.h>
#include <atomic>

#include "options.h"

#define REFCOUNT_OFFSET     -1

#if defined(MEMO_STRLEN) || defined(MEMO_VALUE_BYTES)
#   define MEMO_OFFSET         REFCOUNT_OFFSET - 1
#else
#   define MEMO_OFFSET         REFCOUNT_OFFSET
#endif
#ifdef ENABLE_GC
#   define GC_OFFSET           MEMO_OFFSET - 1
#endif

#ifdef ENABLE_GC
/* See "Concurrent Cycle Collection in Reference Counted Systems",
 * (Bacon and Rajan, 2001) for a description of the cycle collection
 * algorithm and the colors.
 */
typedef enum GC_Color {
    GC_GREEN,
    GC_YELLOW,
    GC_BLACK,
    GC_GRAY,
    GC_WHITE,
    GC_PURPLE,
    GC_PINK
} GC_Color;

typedef struct gc_overhead {
    unsigned int buffered:1;
    GC_Color color:3;
} gc_overhead;
 #endif

static inline int
addref(const void *ptr)
{
    return ++((std::atomic_uint *)ptr)[REFCOUNT_OFFSET];
}

static inline int
delref(const void *ptr)
{
    return --((std::atomic_uint *)ptr)[REFCOUNT_OFFSET];
}

static inline int
refcount(const void *ptr)
{
    return ((std::atomic_uint *)ptr)[REFCOUNT_OFFSET].load();
}

#ifdef ENABLE_GC
static inline void
gc_set_buffered(const void *ptr)
{
    ((gc_overhead *)ptr)[GC_OFFSET].buffered = 1;
}

static inline void
gc_clear_buffered(const void *ptr)
{
    ((gc_overhead *)ptr)[GC_OFFSET].buffered = 0;
}

static inline int
gc_is_buffered(const void *ptr)
{
    return ((gc_overhead *)ptr)[GC_OFFSET].buffered;
}

static inline void
gc_set_color(const void *ptr, GC_Color color)
{
    ((gc_overhead *)ptr)[GC_OFFSET].color = color;
}

static inline GC_Color
gc_get_color(const void *ptr)
{
    return ((gc_overhead *)ptr)[GC_OFFSET].color;
}
#endif

typedef enum Memory_Type {
    M_AST_POOL, M_AST, M_PROGRAM, M_PVAL, M_NETWORK, M_STRING, M_VERBDEF,
    M_LIST, M_PREP, M_PROPDEF, M_OBJECT_TABLE, M_OBJECT, M_FLOAT, M_INT,
    M_STREAM, M_NAMES, M_ENV, M_TASK, M_PATTERN,

    M_BYTECODES, M_FORK_VECTORS, M_LIT_LIST,
    M_PROTOTYPE, M_CODE_GEN, M_DISASSEMBLE, M_DECOMPILE,

    M_RT_STACK, M_RT_ENV, M_BI_FUNC_DATA, M_VM,

    M_REF_ENTRY, M_REF_TABLE, M_VC_ENTRY, M_VC_TABLE, M_STRING_PTRS,
    M_INTERN_POINTER, M_INTERN_ENTRY, M_INTERN_HUNK,

    M_TREE, M_NODE, M_TRAV,

    M_ANON, /* anonymous object */

    M_WAIF, M_WAIF_XTRA,

    /* to be used when no more specific type applies */
    M_STRUCT, M_ARRAY,

<<<<<<< HEAD
	/* used with xml data */
	M_XML_DATA,

    Sizeof_Memory_Type
=======
    /* used with xml data */
	M_XML_DATA,
>>>>>>> 7f754ee8

    Sizeof_Memory_Type
} Memory_Type;

extern char *str_dup(const char *);
extern const char *str_ref(const char *);

extern void myfree(void *where, Memory_Type type);
extern void *mymalloc(unsigned size, Memory_Type type);
extern void *myrealloc(void *where, unsigned size, Memory_Type type);

static inline void		/* XXX was extern, fix for non-gcc compilers */
free_str(const char *s)
{
    if (delref(s) == 0)
	myfree((void *) s, M_STRING);
}

#ifdef MEMO_STRLEN
/*
 * Using the same mechanism as ref_count.h uses to hide Value ref counts,
 * keep a memozied strlen in the storage with the string.
 */
#define memo_strlen(X)		((void)0, (((int *)(X))[MEMO_OFFSET]))
#else
#define memo_strlen(X)		strlen(X)

#endif /* MEMO_STRLEN */

#endif				/* Storage_h */<|MERGE_RESOLUTION|>--- conflicted
+++ resolved
@@ -127,15 +127,8 @@
     /* to be used when no more specific type applies */
     M_STRUCT, M_ARRAY,
 
-<<<<<<< HEAD
-	/* used with xml data */
-	M_XML_DATA,
-
-    Sizeof_Memory_Type
-=======
     /* used with xml data */
 	M_XML_DATA,
->>>>>>> 7f754ee8
 
     Sizeof_Memory_Type
 } Memory_Type;
