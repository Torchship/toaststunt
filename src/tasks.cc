--- conflicted
+++ resolved
@@ -200,20 +200,11 @@
     Objid program_object;
 
     /* booleans */
-<<<<<<< HEAD
-    int hold_input: 1;      /* input tasks must wait for read() */
-    int disable_oob: 1;     /* treat all input lines as inband */
-    int reading: 1;     /* some task is blocked on read() */
-    int icmds: 8;       /* which of .program/PREFIX/... are enabled */
-
-    vm reading_vm;
-=======
     int icmds: 8;           /* which of .program/PREFIX/... are enabled */
     bool hold_input;        /* input tasks must wait for read() */
     bool disable_oob;       /* treat all input lines as inband */
     bool reading;           /* some task is blocked on read() */
     bool parsing;           /* some task is blocked on read_http() */
->>>>>>> 005e0d9c
 } tqueue;
 
 typedef struct ext_queue {
