--- conflicted
+++ resolved
@@ -321,7 +321,6 @@
 #  endif
 #endif
 
-<<<<<<< HEAD
 #ifndef HAVE_INT64_T
 #  if LONG_MAX == 9223372036854775807
      typedef long          int64_t;
@@ -372,8 +371,6 @@
 #ifndef HAVE_UINT8_T
 typedef unsigned char uint8_t;
 #endif
-=======
 #undef HAS_ARGON2
->>>>>>> 164a0ea3
 
 #endif /* !Config_H */