/******************************************************************************
  Copyright (c) 1992, 1995, 1996 Xerox Corporation.  All rights reserved.
  Portions of this code were written by Stephen White, aka ghond.
  Use and copying of this software and preparation of derivative works based
  upon this software are permitted.  Any distribution of this software or
  derivative works must comply with all applicable United States export
  control laws.  This software is made available AS IS, and Xerox Corporation
  makes no warranty about the software, its performance or its conformity to
  any specification.  Any person obtaining a copy of this software is requested
  to send their name and post office or electronic mail address to:
    Pavel Curtis
    Xerox PARC
    3333 Coyote Hill Rd.
    Palo Alto, CA 94304
    Pavel@Xerox.Com
 *****************************************************************************/

#include <assert.h>
#include <errno.h>
#include <fcntl.h>
#include <sys/stat.h>

#include <string>
#include <sstream>
#include <fstream>

#include "my-types.h"		/* must be first on some systems */
#include "my-signal.h"
#include "my-stdarg.h"
#include "my-stdio.h"
#include "my-stdlib.h"
#include "my-string.h"
#include "my-unistd.h"
#include "my-wait.h"

#include "config.h"
#include "db.h"
#include "db_io.h"
#include "disassemble.h"
#include "exec.h"
#include "execute.h"
#include "functions.h"
#include "garbage.h"
#include "list.h"
#include "log.h"
#include "nettle/sha2.h"
#include "network.h"
#include "numbers.h"
#include "options.h"
#include "parser.h"
#include "quota.h"
#include "random.h"
#include "server.h"
#include "storage.h"
#include "streams.h"
#include "structures.h"
#include "tasks.h"
#include "timers.h"
#include "unparse.h"
#include "utils.h"
#include "version.h"
#include "net_multi.h"  /* rewrite connection name */
#include "waif.h" /* recycled_waifs */

extern "C" {
#include "linenoise.h"
}

static pid_t parent_pid;
static bool in_child = false;

static std::stringstream shutdown_message;
static bool shutdown_triggered = false;

static bool in_emergency_mode = false;

static Var checkpointed_connections;

typedef enum {
    CHKPT_OFF, CHKPT_TIMER, CHKPT_SIGNAL, CHKPT_FUNC
} Checkpoint_Reason;
static Checkpoint_Reason checkpoint_requested = CHKPT_OFF;

static int checkpoint_finished = 0;	/* 1 = failure, 2 = success */

typedef struct shandle {
    struct shandle *next, **prev;
    network_handle nhandle;
    time_t connection_time;
    time_t last_activity_time;
    Objid player;
    Objid listener;
    task_queue tasks;
    int disconnect_me;
    int outbound, binary;
    int print_messages;
} shandle;

static shandle *all_shandles = 0;

typedef struct slistener {
    struct slistener *next, **prev;
    network_listener nlistener;
    Objid oid;			/* listen(OID, DESC, PRINT_MESSAGES) */
    Var desc;
    int print_messages;
    const char *name;
} slistener;

static slistener *all_slisteners = 0;

server_listener null_server_listener = {0};

struct pending_recycle {
    struct pending_recycle *next;
    Var v;
};

static struct pending_recycle *pending_free = 0;
static struct pending_recycle *pending_head = 0;
static struct pending_recycle *pending_tail = 0;
static unsigned int pending_count = 0;

/* used once when the server loads the database */
static Var pending_list = new_list(0);

static void
free_shandle(shandle * h)
{
    *(h->prev) = h->next;
    if (h->next)
	h->next->prev = h->prev;

    free_task_queue(h->tasks);

    myfree(h, M_NETWORK);
}

static slistener *
new_slistener(Objid oid, Var desc, int print_messages, enum error *ee)
{
    slistener *l = (slistener *)mymalloc(sizeof(slistener), M_NETWORK);
    server_listener sl;
    enum error e;
    const char *name;

    sl.ptr = l;
    e = network_make_listener(sl, desc, &(l->nlistener), &(l->desc), &name);

    if (ee)
	*ee = e;

    if (e != E_NONE) {
	myfree(l, M_NETWORK);
	return 0;
    }
    l->oid = oid;
    l->print_messages = print_messages;
    l->name = str_dup(name);

    l->next = all_slisteners;
    l->prev = &all_slisteners;
    if (all_slisteners)
	all_slisteners->prev = &(l->next);
    all_slisteners = l;

    return l;
}

static int
start_listener(slistener * l)
{
    if (network_listen(l->nlistener)) {
	oklog("LISTEN: #%" PRIdN " now listening on %s\n", l->oid, l->name);
	return 1;
    } else {
	errlog("LISTEN: Can't start #%d listening on %s!\n", l->oid, l->name);
	return 0;
    }
}

static void
free_slistener(slistener * l)
{
    network_close_listener(l->nlistener);
    oklog("UNLISTEN: #%" PRIdN " no longer listening on %s\n", l->oid, l->name);

    *(l->prev) = l->next;
    if (l->next)
	l->next->prev = l->prev;

    free_var(l->desc);
    free_str(l->name);

    myfree(l, M_NETWORK);
}

static void
send_shutdown_message(const char *message)
{
    shandle *h;
    std::stringstream s;

    s << "*** Shutting down: " << message << " ***";

    for (h = all_shandles; h; h = h->next)
	network_send_line(h->nhandle, s.str().c_str(), 1, 1);
}

static void
abort_server(void)
{
    signal(SIGINT, SIG_DFL);
    signal(SIGTERM, SIG_DFL);
    signal(SIGFPE, SIG_DFL);
    signal(SIGHUP, SIG_DFL);
    signal(SIGILL, SIG_DFL);
    signal(SIGQUIT, SIG_DFL);
    signal(SIGSEGV, SIG_DFL);
#ifdef SIGBUS
    signal(SIGBUS, SIG_DFL);
#endif
    signal(SIGUSR1, SIG_DFL);
    signal(SIGUSR2, SIG_DFL);
    signal(SIGCHLD, SIG_DFL);

    abort();
}

static void
output_to_log(const char *line)
{
    errlog("%s\n", line);
}

void
panic(const char *message)
{
    static int in_panic = 0;

    errlog("PANIC%s: %s\n", in_child ? " (in child)" : "", message);
    if (in_panic) {
	errlog("RECURSIVE PANIC: aborting\n");
	abort_server();
    }
    in_panic = 1;

    log_command_history();

    if (in_child) {		/* We're a forked checkpointer */
	errlog("Child shutting down parent via USR1 signal\n");
	kill(parent_pid, SIGUSR1);
	_exit(1);
    }
    print_error_backtrace("server panic", output_to_log);
    send_shutdown_message("server panic");
    network_shutdown();
    db_flush(FLUSH_PANIC);

    abort_server();
}

enum Fork_Result
fork_server(const char *subtask_name)
{
    pid_t pid;
    std::stringstream s;

    s << "Forking " << subtask_name;

    pid = fork();
    if (pid < 0) {
	log_perror(s.str().c_str());
	return FORK_ERROR;
    } else if (pid == 0) {
	in_child = true;
	return FORK_CHILD;
    } else {
	return FORK_PARENT;
    }
}

static void
panic_signal(int sig)
{
    char message[100];

    sprintf(message, "Caught signal %d", sig);
    panic(message);
}

static void
shutdown_signal(int sig)
{
    shutdown_triggered = true;
    shutdown_message << "shutdown signal received";
}

static void
checkpoint_signal(int sig)
{
    checkpoint_requested = CHKPT_SIGNAL;

    signal(sig, checkpoint_signal);
}

static void
call_checkpoint_notifier(int successful)
{
    Var args;

    args = new_list(1);
    args.v.list[1].type = TYPE_INT;
    args.v.list[1].v.num = successful;
    run_server_task(-1, Var::new_obj(SYSTEM_OBJECT), "checkpoint_finished", args, "", 0);
}

static void
child_completed_signal(int sig)
{
    pid_t p;
    pid_t checkpoint_child = 0;
    int status;

    /* Signal every child's completion to the exec subsystem and let
     * it decide if it's relevant.
     */
#if HAVE_WAITPID
    while ((p = waitpid(-1, &status, WNOHANG)) > 0) {
	if (!exec_complete(p, WEXITSTATUS(status)))
	    checkpoint_child = p;
    }
#else
#if HAVE_WAIT3
    while ((p = wait3(&status, WNOHANG, 0)) > 0) {
	if (!exec_complete(p, WEXITSTATUS(status)))
	    checkpoint_child = p;
    }
#else
#if HAVE_WAIT2
    while ((p = wait2(&status, WNOHANG)) > 0) {
	if (!exec_complete(p, WEXITSTATUS(status)))
	    checkpoint_child = p;
    }
#else
    p = wait(&status);
    if (!exec_complete(p, WEXITSTATUS(status)))
	checkpoint_child = p;
#endif
#endif
#endif

    signal(sig, child_completed_signal);

    if (checkpoint_child)
	checkpoint_finished = (status == 0) + 1;	/* 1 = failure, 2 = success */
}

static void
setup_signals(void)
{
    signal(SIGFPE, SIG_IGN);
    if (signal(SIGHUP, panic_signal) == SIG_IGN)
	signal(SIGHUP, SIG_IGN);
    signal(SIGILL, panic_signal);
    signal(SIGQUIT, panic_signal);
    signal(SIGSEGV, panic_signal);
#ifdef SIGBUS
    signal(SIGBUS, panic_signal);
#endif

    signal(SIGINT, shutdown_signal);
    signal(SIGTERM, shutdown_signal);
    signal(SIGUSR1, shutdown_signal);	/* remote shutdown signal */
    signal(SIGUSR2, checkpoint_signal);		/* remote checkpoint signal */

    signal(SIGCHLD, child_completed_signal);
}

static void
checkpoint_timer(Timer_ID id, Timer_Data data)
{
    checkpoint_requested = CHKPT_TIMER;
}

static void
set_checkpoint_timer(int first_time)
{
    int interval, now = time(0);
    static Timer_ID last_checkpoint_timer;

   interval = server_int_option("dump_interval", 3600);
    if (interval < 60 || now + interval < now) {
	interval = 3600;	/* Once per hour */
    }

    if (!first_time)
	cancel_timer(last_checkpoint_timer);
    last_checkpoint_timer = set_timer(interval, checkpoint_timer, 0);
}

static const char *
object_name(Objid oid)
{
    static Stream *s = 0;

    if (!s)
	s = new_stream(30);

    if (valid(oid))
	stream_printf(s, "%s (#%" PRIdN ")", db_object_name(oid), oid);
    else
	stream_printf(s, "#%" PRIdN "", oid);

    return reset_stream(s);
}

static void
call_notifier(Objid player, Objid handler, const char *verb_name)
{
    Var args;

    args = new_list(1);
    args.v.list[1].type = TYPE_OBJ;
    args.v.list[1].v.obj = player;
    run_server_task(player, Var::new_obj(handler), verb_name, args, "", 0);
}

int
get_server_option(Objid oid, const char *name, Var * r)
{
    if (((valid(oid) &&
	  db_find_property(Var::new_obj(oid), "server_options", r).ptr)
	 || (valid(SYSTEM_OBJECT) &&
	     db_find_property(Var::new_obj(SYSTEM_OBJECT), "server_options", r).ptr))
	&& r->type == TYPE_OBJ
	&& valid(r->v.obj)
	&& db_find_property(*r, name, r).ptr)
	return 1;

    return 0;
}

static void
send_message(Objid listener, network_handle nh, const char *msg_name,...)
{
    va_list args;
    Var msg;
    const char *line;

    va_start(args, msg_name);
    if (get_server_option(listener, msg_name, &msg)) {
	if (msg.type == TYPE_STR)
	    network_send_line(nh, msg.v.str, 1, 1);
	else if (msg.type == TYPE_LIST) {
	    int i;

	    for (i = 1; i <= msg.v.list[0].v.num; i++)
		if (msg.v.list[i].type == TYPE_STR)
		    network_send_line(nh, msg.v.list[i].v.str, 1, 1);
	}
    } else			/* Use default message */
	while ((line = va_arg(args, const char *)) != 0)
	    network_send_line(nh, line, 1, 1);

    va_end(args);
}

/* Queue an anonymous object for eventual recycling.  This is the
 * entry-point for anonymous objects that lose all references (see
 * utils.c), and for anonymous objects that the garbage collector
 * schedules for cycle busting (see garbage.c).  Objects added to the
 * queue are var_ref'd to increment the refcount.  This prevents the
 * garbage collector from recycling if the object makes its way onto
 * the list of roots.  After they are recycled, they are freed.
 */
static int
queue_includes(Var v)
{
    struct pending_recycle *head = pending_head;

    while (head) {
	if (head->v.v.anon == v.v.anon)
	    return 1;
	head = head->next;
    }

    return 0;
}

void
queue_anonymous_object(Var v)
{
    assert(TYPE_ANON == v.type);
    assert(!db_object_has_flag2(v, FLAG_RECYCLED));
    assert(!db_object_has_flag2(v, FLAG_INVALID));
    assert(!queue_includes(v));

    if (!pending_free) {
	pending_free = (struct pending_recycle *)mymalloc(sizeof(struct pending_recycle), M_STRUCT);
	pending_free->next = NULL;
    }

    struct pending_recycle *next = pending_free;
    pending_free = next->next;

    next->v = var_ref(v);
    next->next = pending_head;
    pending_head = next;

    if (!pending_tail)
	pending_tail = next;

    pending_count++;
}

static void
recycle_anonymous_objects(void)
{
    if (!pending_head)
	return;

    struct pending_recycle *next, *head = pending_head;
    pending_head = pending_tail = NULL;
    pending_count = 0;

    while (head) {
	Var v = head->v;

	assert(TYPE_ANON == v.type);

	next = head->next;
	head->next = pending_free;
	pending_free = head;
	head = next;

	assert(!db_object_has_flag2(v, FLAG_RECYCLED));
	assert(!db_object_has_flag2(v, FLAG_INVALID));

	db_set_object_flag2(v, FLAG_RECYCLED);

        /* the best approximation I could think of */
	run_server_task(-1, v, "recycle", new_list(0), "", 0);

	/* We'd like to run `db_change_parents()' to be consistent
	 * with the pattern laid out in `bf_destroy()', but we can't
	 * because the object can be invalid at this point due to
	 * changes in parentage.
	 */
	/*db_change_parents(v, nothing, none);*/

	incr_quota(db_object_owner2(v));

	db_destroy_anonymous_object(v.v.anon);

	free_var(v);
    }
}

static void
recycle_waifs(void)
{
    /* This seems like a lot of work to go through just to get a recycle verb name.
     * Maybe it should just be a #define in waif.h? Ah well.*/
    static char *waif_recycle_verb = NULL;
    if (!waif_recycle_verb) {
        waif_recycle_verb = (char *)mymalloc(9, M_STRING);
        waif_recycle_verb[0] = WAIF_VERB_PREFIX;
        strcpy(waif_recycle_verb + 1, "recycle");
    }

    for (auto& x : recycled_waifs) {
        if (recycled_waifs[x.first] == false) {
            run_server_task(-1, Var::new_waif(x.first), waif_recycle_verb, new_list(0), "", 0);
            recycled_waifs[x.first] = true;
            /* Flag it as recycled. Now we just wait for the refcount to hit zero so we can free it. */
        }
        if (refcount(x.first) == 0) {
            free_waif(x.first);
            recycled_waifs.erase(x.first);
        }
    }
}

/* When the server checkpoints, all of the objects pending recycling
 * are written to the database.  It is not safe to simply forget about
 * these objects because recycling them will call their `recycle()'
 * verb (if defined) which may have the effect of making them non-lost
 * again.
 */

void
write_values_pending_finalization(void)
{
    dbio_printf("%" PRIdN " values pending finalization\n", pending_count);

    struct pending_recycle *head = pending_head;

    while (head) {
	dbio_write_var(head->v);
	head = head->next;
    }
}

/* When the server loads the database, the objects pending recycling
 * are read in as well.  However, at the point that this function is
 * called, these objects are empty slots that will hold to-be-built
 * anonymous objects.  By the time `main_loop()' is called and they
 * are to be recycled, they are proper anonymous objects.  In between,
 * just track them.
 */

int
read_values_pending_finalization(void)
{
    int i, count;

    if (dbio_scanf("%d values pending finalization\n", &count) != 1) {
	errlog("READ_VALUES_PENDING_FINALIZATION: Bad count.\n");
	return 0;
    }

    free_var(pending_list);
    pending_list = new_list(count);

    for (i = 1; i <= count; i++) {
	pending_list.v.list[i] = dbio_read_var();
    }

    return 1;
}

static void
main_loop(void)
{
    int i, res;

    /* First, queue anonymous objects */
    for (i = 1; i <= pending_list.v.list[0].v.num; i++) {
	Var v;

	v = pending_list.v.list[i];

	/* in theory this could be any value... */
	/* in practice this will be an anonymous object... */
	assert(TYPE_ANON == v.type);

	if (v.v.anon != NULL)
	    queue_anonymous_object(var_ref(v));
    }
    free_var(pending_list);

    /* Second, notify DB of disconnections for all checkpointed connections */
    for (i = 1; i <= checkpointed_connections.v.list[0].v.num; i++) {
	Var v;

	v = checkpointed_connections.v.list[i];
	call_notifier(v.v.list[1].v.obj, v.v.list[2].v.obj,
		      "user_disconnected");
    }
    free_var(checkpointed_connections);

    /* Third, run #0:server_started() */
    run_server_task(-1, Var::new_obj(SYSTEM_OBJECT), "server_started", new_list(0), "", 0);
    set_checkpoint_timer(1);

    /* Now, we enter the main server loop */
    while (!shutdown_triggered) {
	/* Check how long we have until the next task will be ready to run.
	 * We only care about three cases (== 0, == 1, and > 1), so we can
	 * map a `never' result from the task subsystem into 2.
	 */
	int task_useconds = next_task_start();
	int useconds_left = task_useconds < 0 ? 1000000 : task_useconds;
	shandle *h, *nexth;

#ifdef ENABLE_GC
	if (gc_run_called || gc_roots_count > GC_ROOTS_LIMIT
	    || checkpoint_requested != CHKPT_OFF)
	    gc_collect();
#endif

	if (checkpoint_requested != CHKPT_OFF) {
	    if (checkpoint_requested == CHKPT_SIGNAL)
		oklog("CHECKPOINTING due to remote request signal.\n");
	    checkpoint_requested = CHKPT_OFF;
	    run_server_task(-1, Var::new_obj(SYSTEM_OBJECT), "checkpoint_started",
			    new_list(0), "", 0);
	    network_process_io(0);
#ifdef UNFORKED_CHECKPOINTS
	    call_checkpoint_notifier(db_flush(FLUSH_ALL_NOW));
#else
	    if (!db_flush(FLUSH_ALL_NOW))
		call_checkpoint_notifier(0);
#endif
	    set_checkpoint_timer(0);
	}
#ifndef UNFORKED_CHECKPOINTS
	if (checkpoint_finished) {
	    call_checkpoint_notifier(checkpoint_finished - 1);
	    checkpoint_finished = 0;
	}
#endif

	recycle_anonymous_objects();
    recycle_waifs();

	res = network_process_io(useconds_left);

	run_ready_tasks();

	/* If a exec'd child process exited, deal with it here */
	deal_with_child_exit();

	{			/* Get rid of old un-logged-in or useless connections */
	    int now = time(0);

	    for (h = all_shandles; h; h = nexth) {
		Var v;

		nexth = h->next;

		if (!h->outbound && h->connection_time == 0
		    && (get_server_option(h->listener, "connect_timeout", &v)
			? (v.type == TYPE_INT && v.v.num > 0
			   && now - h->last_activity_time > v.v.num)
			: (now - h->last_activity_time
			   > DEFAULT_CONNECT_TIMEOUT))) {
		    call_notifier(h->player, h->listener, "user_disconnected");
		    oklog("TIMEOUT: #%" PRIdN " on %s\n",
			  h->player,
			  network_connection_name(h->nhandle));
		    if (h->print_messages)
			send_message(h->listener, h->nhandle, "timeout_msg",
				     "*** Timed-out waiting for login. ***",
				     0);
		    network_close(h->nhandle);
		    free_shandle(h);
		} else if (h->connection_time != 0 && !valid(h->player)) {
		    oklog("RECYCLED: #%" PRIdN " on %s\n",
			  h->player,
			  network_connection_name(h->nhandle));
		    if (h->print_messages)
			send_message(h->listener, h->nhandle,
				     "recycle_msg", "*** Recycled ***", 0);
		    network_close(h->nhandle);
		    free_shandle(h);
		} else if (h->disconnect_me) {
		    call_notifier(h->player, h->listener,
				  "user_disconnected");
		    oklog("DISCONNECTED: %s on %s\n",
			  object_name(h->player),
			  network_connection_name(h->nhandle));
		    if (h->print_messages)
			send_message(h->listener, h->nhandle, "boot_msg",
				     "*** Disconnected ***", 0);
		    network_close(h->nhandle);
		    free_shandle(h);
		}
	    }
	}
    }

    applog(LOG_WARNING, "SHUTDOWN: %s\n", shutdown_message.str().c_str());
    send_shutdown_message(shutdown_message.str().c_str());
}

static shandle *
find_shandle(Objid player)
{
    shandle *h;

    for (h = all_shandles; h; h = h->next)
	if (h->player == player)
	    return h;

    return 0;
}

static char *cmdline_buffer;
static int cmdline_buflen;

static void
init_cmdline(int argc, char *argv[])
{
    char *p;
    int i;

    for (p = argv[0], i = 1;;) {
	if (*p++ == '\0' && (i >= argc || p != argv[i++]))
	    break;
    }

    cmdline_buffer = argv[0];
    cmdline_buflen = p - argv[0];
}

#define SERVER_CO_TABLE(DEFINE, H, VALUE, _)				\
    DEFINE(binary, _, TYPE_INT, num,					\
	   H->binary,							\
	   {								\
	       H->binary = is_true(VALUE);				\
	       network_set_connection_binary(H->nhandle, H->binary);	\
	   })								\

static int
server_set_connection_option(shandle * h, const char *option, Var value)
{
    CONNECTION_OPTION_SET(SERVER_CO_TABLE, h, option, value);
}

static int
server_connection_option(shandle * h, const char *option, Var * value)
{
    CONNECTION_OPTION_GET(SERVER_CO_TABLE, h, option, value);
}

static Var
server_connection_options(shandle * h, Var list)
{
    CONNECTION_OPTION_LIST(SERVER_CO_TABLE, h, list);
}

#undef SERVER_CO_TABLE

static const char *
read_stdin_line(const char *prompt)
{
    static Stream *s = 0;

    if (!s)
	s = new_stream(100);

    fflush(stdout);

    char *line;

    if ((line = linenoise(prompt)) && *line) {
	linenoiseHistoryAdd(line);
	stream_add_string(s, line);
	free(line);
	return reset_stream(s);
    }

    return (char *)"";
}

static void
emergency_notify(Objid player, const char *line)
{
    printf("#%" PRIdN " <- %s\n", player, line);
}

static int
emergency_mode()
{
    const char *line;
    Var words;
    int nargs;
    const char *command;
    Stream *s = new_stream(100);
    Objid wizard = -1;
    int debug = 1;
    int start_ok = -1;

    oklog("EMERGENCY_MODE: Entering mode...\n");
    in_emergency_mode = true;

    printf("\nLambdaMOO Emergency Holographic Wizard Mode\n");
    printf("-------------------------------------------\n");
    printf("\"Please state the nature of the wizardly emergency...\"\n");
    printf("(Type `help' for assistance.)\n\n");

    while (start_ok < 0) {
	/* Find/create a wizard to run commands as... */
	if (!is_wizard(wizard)) {
	    Objid first_valid = -1;

	    if (wizard >= 0)
		printf("** Object #%" PRIdN " is not a wizard...\n", wizard);

	    for (wizard = 0; wizard <= db_last_used_objid(); wizard++)
		if (is_wizard(wizard))
		    break;
		else if (valid(wizard) && first_valid < 0)
		    first_valid = wizard;

	    if (!is_wizard(wizard)) {
		if (first_valid < 0) {
		    first_valid = db_create_object();
		    db_change_parents(Var::new_obj(first_valid), new_list(0), none);
		    printf("** No objects in database; created #%" PRIdN ".\n",
			   first_valid);
		}
		wizard = first_valid;
		db_set_object_flag(wizard, FLAG_WIZARD);
		printf("** No wizards in database; wizzed #%" PRIdN ".\n", wizard);
	    }
	    printf("** Now running emergency commands as #%d ...\n\n", wizard);
	}
        char prompt[100];
        sprintf(prompt, "(#%" PRIdN ")%s: ", wizard, debug ? "" : "[!d]");
	line = read_stdin_line(prompt);

	if (!line)
	    start_ok = 0;	/* treat EOF as "quit" */
	else if (*line == ';') {	/* eval command */
	    Var code, errors;
	    Program *program;
	    Var str;

	    str.type = TYPE_STR;
	    code = new_list(0);

	    if (*++line == ';')
		line++;
	    else {
		str.v.str = str_dup("return");
		code = listappend(code, str);
	    }

	    while (*line == ' ')
		line++;

	    if (*line == '\0') {	/* long form */
		printf("Type one or more lines of code, ending with `.' ");
		printf("alone on a line.\n");
		for (;;) {
		    line = read_stdin_line(" ");
		    if (!strcmp(line, "."))
			break;
		    else {
			str.v.str = str_dup(line);
			code = listappend(code, str);
		    }
		}
	    } else {
		str.v.str = str_dup(line);
		code = listappend(code, str);
	    }
	    str.v.str = str_dup(";");
	    code = listappend(code, str);

	    program = parse_list_as_program(code, &errors);
	    free_var(code);
	    if (program) {
		Var result;

		switch (run_server_program_task(NOTHING, "emergency_mode",
						new_list(0), NOTHING,
						"emergency_mode", program,
						wizard, debug, wizard, "",
						&result)) {
		case OUTCOME_DONE:
		    unparse_value(s, result);
		    printf("=> %s\n", reset_stream(s));
		    free_var(result);
		    break;
		case OUTCOME_ABORTED:
		    printf("=> *Aborted*\n");
		    break;
		case OUTCOME_BLOCKED:
		    printf("=> *Suspended*\n");
		    break;
		}
		free_program(program);
	    } else {
		int i;

		printf("** %" PRIdN " errors during parsing:\n",
		       errors.v.list[0].v.num);
		for (i = 1; i <= errors.v.list[0].v.num; i++)
		    printf("  %s\n", errors.v.list[i].v.str);
	    }
	    free_var(errors);
	} else {
	    words = parse_into_wordlist(line);
	    nargs = words.v.list[0].v.num - 1;
	    if (nargs < 0)
		continue;
	    command = words.v.list[1].v.str;

	    if ((!strcasecmp(command, "program")
		 || !strcasecmp(command, ".program"))
		&& nargs == 1) {
		const char *verbref = words.v.list[2].v.str;
		db_verb_handle h;
		const char *message, *vname;

		h = find_verb_for_programming(wizard, verbref,
					      &message, &vname);
		printf("%s\n", message);
		if (h.ptr) {
		    Var code, str, errors;
		    const char *line;
		    Program *program;

		    code = new_list(0);
		    str.type = TYPE_STR;

		    while (strcmp(line = read_stdin_line(" "), ".")) {
			str.v.str = str_dup(line);
			code = listappend(code, str);
		    }

		    program = parse_list_as_program(code, &errors);
		    if (program) {
			db_set_verb_program(h, program);
			printf("Verb programmed.\n");
		    } else {
			int i;

			printf("** %" PRIdN " errors during parsing:\n",
			       errors.v.list[0].v.num);
			for (i = 1; i <= errors.v.list[0].v.num; i++)
			    printf("  %s\n", errors.v.list[i].v.str);
			printf("Verb not programmed.\n");
		    }

		    free_var(code);
		    free_var(errors);
		}
	    } else if (!strcasecmp(command, "list") && nargs == 1) {
		const char *verbref = words.v.list[2].v.str;
		db_verb_handle h;
		const char *message, *vname;

		h = find_verb_for_programming(wizard, verbref,
					      &message, &vname);
		if (h.ptr)
		    unparse_to_file(stdout, db_verb_program(h), 0, 1,
				    MAIN_VECTOR);
		else
		    printf("%s\n", message);
	    } else if (!strcasecmp(command, "disassemble") && nargs == 1) {
		const char *verbref = words.v.list[2].v.str;
		db_verb_handle h;
		const char *message, *vname;

		h = find_verb_for_programming(wizard, verbref,
					      &message, &vname);
		if (h.ptr)
		    disassemble_to_file(stdout, db_verb_program(h));
		else
		    printf("%s\n", message);
	    } else if (!strcasecmp(command, "abort") && nargs == 0) {
	        printf("Bye.  (%s)\n\n", "NOT saving database");
		exit(1);
	    } else if (!strcasecmp(command, "quit") && nargs == 0) {
		start_ok = 0;
	    } else if (!strcasecmp(command, "continue") && nargs == 0) {
		start_ok = 1;
	    } else if (!strcasecmp(command, "debug") && nargs == 0) {
		debug = !debug;
	    } else if (!strcasecmp(command, "wizard") && nargs == 1
		       && sscanf(words.v.list[2].v.str, "#%d", &wizard) == 1) {
<<<<<<< HEAD
		printf("** Switching to wizard #%" PRIdN "...\n", wizard);
	    } else if (!mystrcasecmp(command, "help") || !mystrcasecmp(command, "?")) {
=======
		printf("** Switching to wizard #%d...\n", wizard);
	    } else if (!strcasecmp(command, "help") || !strcasecmp(command, "?")) {
>>>>>>> 164a0ea3
		printf(";EXPR                 "
		       "Evaluate MOO expression, print result.\n");
		printf(";;CODE                "
		       "Execute whole MOO verb, print result.\n");
		printf("    (For above, omitting EXPR or CODE lets you "
		       "enter several lines\n");
		printf("     of input at once; type a period alone on a "
		       "line to finish.)\n");
		printf("program OBJ:VERB      "
		       "Set the MOO code of an existing verb.\n");
		printf("list OBJ:VERB         "
		       "List the MOO code of an existing verb.\n");
		printf("disassemble OBJ:VERB  "
		       "List the internal form of an existing verb.\n");
		printf("debug                 "
		       "Toggle evaluation with(out) `d' bit.\n");
		printf("wizard #XX            "
		       "Execute future commands as wizard #XX.\n");
		printf("continue              "
		       "End emergency mode, continue start-up.\n");
		printf("quit                  "
		       "Exit server normally, saving database.\n");
		printf("abort                 "
		       "Exit server *without* saving database.\n");
		printf("help, ?               "
		       "Print this text.\n\n");
		printf("NOTE: *NO* forked or suspended tasks will run "
		       "until you exit this mode.\n\n");
	    } else {
		printf("** Unknown or malformed command.\n");
	    }

	    free_var(words);
	}
    }

    printf("Bye.  (%s)\n\n", start_ok ? "continuing" : "saving database");
#if NETWORK_PROTOCOL != NP_SINGLE
    fclose(stdout);
#endif

    free_stream(s);
    in_emergency_mode = false;
    oklog("EMERGENCY_MODE: Leaving mode; %s continue...\n",
	  start_ok ? "will" : "won't");
    return start_ok;
}

static void
run_do_start_script(Var code)
{
    Stream *s = new_stream(100);
    Var result;

    switch (run_server_task(NOTHING,
			    Var::new_obj(SYSTEM_OBJECT), "do_start_script", code, "",
			    &result)) {
    case OUTCOME_DONE:
	unparse_value(s, result);
	oklog("SCRIPT: => %s\n", reset_stream(s));
	free_var(result);
	break;
    case OUTCOME_ABORTED:
	oklog("SCRIPT: *Aborted*\n");
	break;
    case OUTCOME_BLOCKED:
	oklog("SCRIPT: *Suspended*\n");
	break;
    }

    free_stream(s);
}

static void
do_script_line(const char *line)
{
    Var str;
    Var code = new_list(0);

    str = str_dup_to_var(raw_bytes_to_clean(line, strlen(line)));
    code = listappend(code, str);

    run_do_start_script(code);
}

static void
do_script_file(const char *path)
{
    Var str;
    Var code = new_list(0);
    std::ifstream file(path);
    std::string line;

    if (!file.is_open()) {
	panic(strerror(errno));
    }
    while (std::getline(file, line)) {
	str = str_dup_to_var(raw_bytes_to_clean(line.c_str(), line.size()));
	code = listappend(code, str);
    }
    if (errno) {
	panic(strerror(errno));
    }

    run_do_start_script(code);
}

static void
init_random(void)
{
    long seed;

    sha256_ctx context;
    unsigned char input[32];
    unsigned char output[32];

    memset(input, 0, sizeof(input));
    memset(output, 0, sizeof(output));

    sha256_init(&context);

#ifndef TEST
#ifdef HAVE_RANDOM_DEVICE

    oklog("RANDOM: seeding from " RANDOM_DEVICE "\n");

    int fd;

    if ((fd = open(RANDOM_DEVICE, O_RDONLY)) == -1) {
	errlog("Can't open " RANDOM_DEVICE "!\n");
	exit(1);
    }

    ssize_t count = 0, total = 0;
    ssize_t required = MIN(MINIMUM_SEED_ENTROPY, sizeof(input));

    while (total < required) {
	if (total)
	    oklog("RANDOM: seeding ... (more bytes required)\n");
	if ((count = read(fd, input + total, sizeof(input) - total)) == -1) {
	    errlog("Can't read " RANDOM_DEVICE "!\n");
	    exit(1);
	}
        total += count;
    }

    sha256_update(&context, sizeof(input), input);

    close(fd);

#else

    oklog("RANDOM: seeding from internal sources\n");

    time_t time_now = time(0);

    sha256_update(&context, sizeof(time_now), (const unsigned char *)&time_now);
    sha256_update(&context, sizeof(parent_pid), (const unsigned char *)&parent_pid);

#endif
#else /* #ifndef TEST */

    oklog("RANDOM: (-DTEST) not seeding!\n");

#endif

    sha256_digest(&context, sizeof(output), output);

    sosemanuk_schedule(&key_context, output, sizeof(output));

    sosemanuk_init(&run_context, &key_context, NULL, 0);

    sosemanuk_prng(&run_context, (unsigned char *)&seed, sizeof(seed));

    SRANDOM(seed);
}

/*
 * Exported interface
 */

void
set_server_cmdline(const char *line)
{
    /* This technique works for all UNIX systems I've seen on which this is
     * possible to do at all, and it's safe on all systems.  The only systems
     * I know of where this doesn't work run System V Release 4, on which the
     * kernel keeps its own copy of the original cmdline for printing by the
     * `ps' command; on these systems, it would appear that there does not
     * exist a way to get around this at all.  Thus, this works everywhere I
     * know of where it's possible to do the job at all...
     */
    char *p = cmdline_buffer, *e = p + cmdline_buflen - 1;

    while (*line && p < e)
	*p++ = *line++;
    while (p < e)
	*p++ = ' ';		/* Pad with blanks, not nulls; on SunOS and
				 * maybe other systems, nulls would confuse
				 * `ps'.  (*sigh*)
				 */
    *e = '\0';
}

int
server_flag_option(const char *name, int defallt)
{
    Var v;

    if (get_server_option(SYSTEM_OBJECT, name, &v))
	return is_true(v);
    else
	return defallt;
}

int
server_int_option(const char *name, int defallt)
{
    Var v;

    if (get_server_option(SYSTEM_OBJECT, name, &v))
	return (v.type == TYPE_INT ? v.v.num : defallt);
    else
	return defallt;
}

const char *
server_string_option(const char *name, const char *defallt)
{
    Var v;

    if (get_server_option(SYSTEM_OBJECT, name, &v))
	return (v.type == TYPE_STR ? v.v.str : 0);
    else
	return defallt;
}

static Objid next_unconnected_player = NOTHING - 1;

server_handle
server_new_connection(server_listener sl, network_handle nh, int outbound)
{
    slistener *l = (slistener *)sl.ptr;
    shandle *h = (shandle *)mymalloc(sizeof(shandle), M_NETWORK);
    server_handle result;

    h->next = all_shandles;
    h->prev = &all_shandles;
    if (all_shandles)
	all_shandles->prev = &(h->next);
    all_shandles = h;

    h->nhandle = nh;
    h->connection_time = 0;
    h->last_activity_time = time(0);
    h->player = next_unconnected_player--;
    h->listener = l ? l->oid : SYSTEM_OBJECT;
    h->tasks = new_task_queue(h->player, h->listener);
    h->disconnect_me = 0;
    h->outbound = outbound;
    h->binary = 0;
    h->print_messages = l ? l->print_messages : !outbound;

    if (l || !outbound) {
	new_input_task(h->tasks, "", 0, 0);
	/*
	 * Suspend input at the network level until the above input task
	 * is processed.  At the point when it is dequeued, tasks.c will
	 * notice that the queued input size is below the low water mark
	 * and resume input.
	 */
	task_suspend_input(h->tasks);
    }

    oklog("%s: #%" PRIdN " on %s\n",
	  outbound ? "CONNECT" : "ACCEPT",
	  h->player, network_connection_name(nh));

    result.ptr = h;
    return result;
}

void
server_refuse_connection(server_listener sl, network_handle nh)
{
    slistener *l = (slistener *)sl.ptr;

    if (l->print_messages)
	send_message(l->oid, nh, "server_full_msg",
		     "*** Sorry, but the server cannot accept any more"
		     " connections right now.",
		     "*** Please try again later.",
		     0);
    errlog("SERVER FULL: refusing connection on %s from %s\n",
	   l->name, network_connection_name(nh));
}

void
server_receive_line(server_handle sh, const char *line, bool out_of_band)
{
    shandle *h = (shandle *) sh.ptr;

    h->last_activity_time = time(0);
    new_input_task(h->tasks, line, h->binary, out_of_band);
}

void
server_close(server_handle sh)
{
    shandle *h = (shandle *) sh.ptr;

    oklog("CLIENT DISCONNECTED: %s on %s\n",
	  object_name(h->player),
	  network_connection_name(h->nhandle));
    h->disconnect_me = 1;
    call_notifier(h->player, h->listener, "user_client_disconnected");
    free_shandle(h);
}

void
server_suspend_input(Objid connection)
{
    shandle *h = find_shandle(connection);

    network_suspend_input(h->nhandle);
}

void
server_resume_input(Objid connection)
{
    shandle *h = find_shandle(connection);

    network_resume_input(h->nhandle);
}

void
player_connected_silent(Objid old_id, Objid new_id)
{
    const char *old_name = str_dup(object_name(old_id));
    shandle *existing_h = find_shandle(new_id);
    shandle *new_h = find_shandle(old_id);

    if (!new_h)
	panic("Non-existent shandle connected");

    new_h->player = new_id;
    new_h->connection_time = time(0);

    if (existing_h) {
	/* network_connection_name is allowed to reuse the same string
	 * storage, so we have to copy one of them.
	 */
	char *name1 = str_dup(network_connection_name(existing_h->nhandle));
	oklog("REDIRECTED: %s, was %s, now %s\n",
	      object_name(new_id),
	      name1,
	      network_connection_name(new_h->nhandle));
	free_str(name1);
	network_close(existing_h->nhandle);
	free_shandle(existing_h);
    } else {
	oklog("SWITCHED: %s is now %s on %s\n",
	      old_name,
          object_name(new_h->player),
	      network_connection_name(new_h->nhandle));
    }
    free_str(old_name);
}

char
is_localhost(Objid connection)
{
    shandle *existing_h = find_shandle(connection);
    if (existing_h && strstr(network_connection_name(existing_h->nhandle), "[127.0.0.1]") != NULL)
        return 1;
    else
        return 0;
}

void
proxy_connected(Objid connection, Stream *new_connection_name)
{
    shandle *existing_h = find_shandle(connection);
    if (existing_h)
        rewrite_connection_name(existing_h->nhandle, new_connection_name);
}

void
player_connected(Objid old_id, Objid new_id, int is_newly_created)
{
    shandle *existing_h = find_shandle(new_id);
    shandle *new_h = find_shandle(old_id);

    if (!new_h)
	panic("Non-existent shandle connected");

    new_h->player = new_id;
    new_h->connection_time = time(0);

    if (existing_h) {
	/* we now have two shandles with the same player value while
	 * find_shandle assumes there can only be one.  This needs to
	 * be remedied before any call_notifier() call; luckily, the
	 * latter only needs listener value.
	 */
	Objid existing_listener = existing_h->listener;
	/* network_connection_name is allowed to reuse the same string
	 * storage, so we have to copy one of them.
	 */
	char *name1 = str_dup(network_connection_name(existing_h->nhandle));
	oklog("REDIRECTED: %s, was %s, now %s\n",
	      object_name(new_id),
	      name1,
	      network_connection_name(new_h->nhandle));
	free_str(name1);
	if (existing_h->print_messages)
	    send_message(existing_listener, existing_h->nhandle,
			 "redirect_from_msg",
			 "*** Redirecting connection to new port ***", 0);
	if (new_h->print_messages)
	    send_message(new_h->listener, new_h->nhandle, "redirect_to_msg",
			 "*** Redirecting old connection to this port ***", 0);
	network_close(existing_h->nhandle);
	free_shandle(existing_h);
	if (existing_listener == new_h->listener)
	    call_notifier(new_id, new_h->listener, "user_reconnected");
	else {
	    new_h->disconnect_me = 1;
	    call_notifier(new_id, existing_listener,
			  "user_client_disconnected");
	    new_h->disconnect_me = 0;
	    call_notifier(new_id, new_h->listener, "user_connected");
	}
    } else {
	oklog("%s: %s on %s\n",
	      is_newly_created ? "CREATED" : "CONNECTED",
	      object_name(new_h->player),
	      network_connection_name(new_h->nhandle));
	if (new_h->print_messages) {
	    if (is_newly_created)
		send_message(new_h->listener, new_h->nhandle, "create_msg",
			     "*** Created ***", 0);
	    else
		send_message(new_h->listener, new_h->nhandle, "connect_msg",
			     "*** Connected ***", 0);
	}
	call_notifier(new_id, new_h->listener,
		      is_newly_created ? "user_created" : "user_connected");
    }
}

int
is_player_connected(Objid player)
{
    shandle *h = find_shandle(player);
    return !h || h->disconnect_me ? 0 : 1;
}

void
notify(Objid player, const char *message)
{
    shandle *h = find_shandle(player);

    if (h && !h->disconnect_me)
	network_send_line(h->nhandle, message, 1, 1);
    else if (in_emergency_mode)
	emergency_notify(player, message);
}

void
boot_player(Objid player)
{
    shandle *h = find_shandle(player);

    if (h)
	h->disconnect_me = 1;
}

void
write_active_connections(void)
{
    int count = 0;
    shandle *h;

    for (h = all_shandles; h; h = h->next)
	count++;

    dbio_printf("%" PRIdN " active connections with listeners\n", count);

    for (h = all_shandles; h; h = h->next)
	dbio_printf("%" PRIdN " %" PRIdN "\n", h->player, h->listener);
}

int
read_active_connections(void)
{
    int count, i, have_listeners = 0;
    char c;

    i = dbio_scanf("%d active connections%c", &count, &c);
    if (i == EOF) {		/* older database format */
	checkpointed_connections = new_list(0);
	return 1;
    } else if (i != 2) {
	errlog("READ_ACTIVE_CONNECTIONS: Bad active connections count.\n");
	return 0;
    } else if (c == ' ') {
	if (strcmp(dbio_read_string(), "with listeners") != 0) {
	    errlog("READ_ACTIVE_CONNECTIONS: Bad listeners tag.\n");
	    return 0;
	} else
	    have_listeners = 1;
    } else if (c != '\n') {
	errlog("READ_ACTIVE_CONNECTIONS: Bad EOL.\n");
	return 0;
    }
    checkpointed_connections = new_list(count);
    for (i = 1; i <= count; i++) {
	Objid who, listener;
	Var v;

	if (have_listeners) {
	    if (dbio_scanf("%d %d\n", &who, &listener) != 2) {
		errlog("READ_ACTIVE_CONNECTIONS: Bad conn/listener pair.\n");
		return 0;
	    }
	} else {
	    who = dbio_read_num();
	    listener = SYSTEM_OBJECT;
	}
	checkpointed_connections.v.list[i] = v = new_list(2);
	v.v.list[1].type = v.v.list[2].type = TYPE_OBJ;
	v.v.list[1].v.obj = who;
	v.v.list[2].v.obj = listener;
    }

    return 1;
}

    int waif_conversion_type = _TYPE_WAIF;    /* For shame. We can remove this someday. */

int
main(int argc, char **argv)
{
    char *this_program = str_dup(argv[0]);
    const char *log_file = 0;
    const char *script_file = 0;
    const char *script_line = 0;
    int script_file_first = 0;
    int emergency = 0;
    Var desc;
    slistener *l;

    init_cmdline(argc, argv);

    argc--;
    argv++;
    while (argc > 0 && argv[0][0] == '-') {
	/* Deal with any command-line options */
	switch (argv[0][1]) {
	case 'e':		/* Emergency wizard mode */
	    emergency = 1;
	    break;
	case 'l':		/* Specified log file */
	    if (argc > 1) {
		log_file = argv[1];
		argc--;
		argv++;
	    } else
		argc = 0;
	    break;
	case 'f':		/* Specified file of code */
	    if (argc > 1) {
		if (!script_line)
		    script_file_first = 1;
		script_file = argv[1];
		argc--;
		argv++;
	    } else
		argc = 0;
	    break;
	case 'c':		/* Specified line of code */
	    if (argc > 1) {
		if (!script_file)
		    script_file_first = 0;
		script_line = argv[1];
		argc--;
		argv++;
	    } else
		argc = 0;
	    break;
    case 'w':       /* Specified an old waif type for conversion */
        if (argc > 1) {
            waif_conversion_type = atoi(argv[1]);
            argc--;
            argv++;
        } else
            argc = 0;
        break;
    default:
	    argc = 0;		/* Provoke usage message below */
	}
	argc--;
	argv++;
    }

    if (log_file) {
	FILE *f = fopen(log_file, "a");

	if (f)
	    set_log_file(f);
	else {
	    perror("Error opening specified log file");
	    exit(1);
	}
    } else {
	set_log_file(stderr);
    }

    applog(LOG_INFO1, "           _____                ______\n");
    applog(LOG_INFO1, "  ___________  /_____  _________ __  /_\n");
    applog(LOG_INFO1, "   __  ___/_  __/_  / / /__  __ \\_  __/\n");
    applog(LOG_INFO1, "   _(__  ) / /_  / /_/ / _  / / // /_\n");
    applog(LOG_INFO1, "   /____/  \\__/  \\__,_/  /_/ /_/ \\__/\n");
    applog(LOG_INFO1, "\n");

    if ((emergency && (script_file || script_line))
	|| !db_initialize(&argc, &argv)
	|| !network_initialize(argc, argv, &desc)) {
	fprintf(stderr, "Usage: %s [-e] [-f script-file] [-c script-line] [-l log-file] [-w waif-type] %s %s\n",
		this_program, db_usage_string(), network_usage_string());
	fprintf(stderr, "Options:\n");
	fprintf(stderr, "\t-e\t\temergency wizard mode\n");
	fprintf(stderr, "\t-f\t\tfile to load and pass to `#0:do_start_script()'\n");
	fprintf(stderr, "\t-c\t\tline to pass to `#0:do_start_script()'\n");
	fprintf(stderr, "\t-l\t\toptional log file\n");
    fprintf(stderr, "\t-w\t\tconvert waifs from the specified type to the proper type (check with typeof(waif) in your MOO)\n\n");
	fprintf(stderr, "The emergency mode switch (-e) may not be used with either the file (-f) or line (-c) options.\n\n");
	fprintf(stderr, "Both the file and line options may be specified. Their order on the command line determines the order of their invocation.\n\n");
	fprintf(stderr, "Examples: \n");
	fprintf(stderr, "\t%s -c '$enable_debugging();' -f development.moo Minimal.db Minimal.db.new 7777\n", this_program);
	fprintf(stderr, "\t%s Minimal.db Minimal.db.new\n", this_program);
	exit(1);
    }
#if NETWORK_PROTOCOL != NP_SINGLE
    if (!emergency)
	fclose(stdout);
#endif
    if (log_file)
	fclose(stderr);

    parent_pid = getpid();

    applog(LOG_INFO1, "STARTING: Version %s of the Stunt/LambdaMOO server\n", server_version);
    oklog("          (Using %s protocol)\n", network_protocol_name());
    oklog("          (Task timeouts measured in %s seconds.)\n",
	  virtual_timer_available()? "server CPU" : "wall-clock");
    oklog("          (Process id %" PRIdN ")\n", parent_pid);
    if (waif_conversion_type != _TYPE_WAIF)
        applog(LOG_WARNING, "(Using type '%i' for waifs; will convert to '%i' at next checkpoint)\n", waif_conversion_type, _TYPE_WAIF);

    register_bi_functions();

    l = new_slistener(SYSTEM_OBJECT, desc, 1, 0);
    if (!l) {
	errlog("Can't create initial connection point!\n");
	exit(1);
    }
    free_var(desc);

    if (!db_load())
	exit(1);

    free_reordered_rt_env_values();

    load_server_options();

    init_random();

    setup_signals();
    reset_command_history();

    if (script_file_first) {
	if (script_file)
	    do_script_file(script_file);
	if (script_line)
	    do_script_line(script_line);
    }
    else {
	if (script_line)
	    do_script_line(script_line);
	if (script_file)
	    do_script_file(script_file);
    }

    if (!emergency || emergency_mode()) {
	if (!start_listener(l))
	    exit(1);

	main_loop();

	network_shutdown();
    }

    gc_collect();

    db_shutdown();

    free_str(this_program);

    return 0;
}


/**** built in functions ****/

static package
bf_server_version(Var arglist, Byte next, void *vdata, Objid progr)
{
    Var r;
    if (arglist.v.list[0].v.num > 0) {
	r = server_version_full(arglist.v.list[1]);
    }
    else {
	r.type = TYPE_STR;
	r.v.str = str_dup(server_version);
    }
    free_var(arglist);
    if (r.type == TYPE_ERR)
	return make_error_pack(r.v.err);
    else
	return make_var_pack(r);
}

static package
bf_renumber(Var arglist, Byte next, void *vdata, Objid progr)
{
    Var r;
    Objid o = arglist.v.list[1].v.obj;
    free_var(arglist);

    if (!valid(o))
	return make_error_pack(E_INVARG);
    else if (!is_wizard(progr))
	return make_error_pack(E_PERM);

    r.type = TYPE_OBJ;
    r.v.obj = db_renumber_object(o);
    return make_var_pack(r);
}

static package
bf_reset_max_object(Var arglist, Byte next, void *vdata, Objid progr)
{
    free_var(arglist);

    if (!is_wizard(progr))
	return make_error_pack(E_PERM);

    db_reset_last_used_objid();
    return no_var_pack();
}

static package
bf_shutdown(Var arglist, Byte next, void *vdata, Objid progr)
{
    int nargs = arglist.v.list[0].v.num;
    const char *message = (nargs >= 1 ? arglist.v.list[1].v.str : 0);

    if (!is_wizard(progr)) {
	free_var(arglist);
	return make_error_pack(E_PERM);
    }

    shutdown_triggered = true;
    shutdown_message << "shutdown() called by " << object_name(progr);
    if (message)
	shutdown_message << ": " << message;

    free_var(arglist);
    return no_var_pack();
}

static package
bf_dump_database(Var arglist, Byte next, void *vdata, Objid progr)
{
    free_var(arglist);
    if (!is_wizard(progr))
	return make_error_pack(E_PERM);

    checkpoint_requested = CHKPT_FUNC;
    return no_var_pack();
}

static package
bf_db_disk_size(Var arglist, Byte next, void *vdata, Objid progr)
{
    Var v;

    free_var(arglist);
    v.type = TYPE_INT;
    if ((v.v.num = db_disk_size()) < 0)
	return make_raise_pack(E_QUOTA, "No database file(s) available", zero);
    else
	return make_var_pack(v);
}

static package
bf_clear_ancestor_cache(Var arglist, Byte next, void *vdata, Objid progr)
{
    free_var(arglist);

    if (!is_wizard(progr))
	return make_error_pack(E_PERM);

    db_clear_ancestor_cache();
    return no_var_pack();
}

#ifdef OUTBOUND_NETWORK
static slistener *
find_slistener_by_oid(Objid obj)
{
    slistener *l;

    for (l = all_slisteners; l; l = l->next)
	if (l->oid == obj)
	    return l;

    return 0;
}
#endif /* OUTBOUND_NETWORK */

static package
bf_open_network_connection(Var arglist, Byte next, void *vdata, Objid progr)
{
#ifdef OUTBOUND_NETWORK

    Var r;
    enum error e;
    server_listener sl;
    slistener l;

    if (!is_wizard(progr)) {
        free_var(arglist);
        return make_error_pack(E_PERM);
    }

    if (arglist.v.list[0].v.num == 3) {
	Objid oid;

	if (arglist.v.list[3].type != TYPE_OBJ) {
	    return make_error_pack(E_TYPE);
	}
	oid = arglist.v.list[3].v.obj;
	arglist = listdelete(arglist, 3);

	sl.ptr = find_slistener_by_oid(oid);
	if (!sl.ptr) {
	    /* Create a temporary */
	    l.print_messages = 0;
	    l.name = "open_network_connection";
	    l.desc = zero;
	    l.oid = oid;
	    sl.ptr = &l;
	}
    } else {
	sl.ptr = NULL;
    }

    e = network_open_connection(arglist, sl);
    free_var(arglist);
    if (e == E_NONE) {
	/* The connection was successfully opened, implying that
	 * server_new_connection was called, implying and a new negative
	 * player number was allocated for the connection.  Thus, the old
	 * value of next_unconnected_player is the number of our connection.
	 */
	r.type = TYPE_OBJ;
	r.v.obj = next_unconnected_player + 1;
    } else {
	r.type = TYPE_ERR;
	r.v.err = e;
    }
    if (r.type == TYPE_ERR)
	return make_error_pack(r.v.err);
    else
	return make_var_pack(r);

#else				/* !OUTBOUND_NETWORK */

    /* This function is disabled in this server. */

    free_var(arglist);
    return make_error_pack(E_PERM);

#endif
}

static package
bf_connected_players(Var arglist, Byte next, void *vdata, Objid progr)
{
    shandle *h;
    int nargs = arglist.v.list[0].v.num;
    int show_all = (nargs >= 1 && is_true(arglist.v.list[1]));
    int count = 0;
    Var result;

    free_var(arglist);
    for (h = all_shandles; h; h = h->next)
	if ((show_all || h->connection_time != 0) && !h->disconnect_me)
	    count++;

    result = new_list(count);
    count = 0;

    for (h = all_shandles; h; h = h->next) {
	if ((show_all || h->connection_time != 0) && !h->disconnect_me) {
	    count++;
	    result.v.list[count].type = TYPE_OBJ;
	    result.v.list[count].v.obj = h->player;
	}
    }

    return make_var_pack(result);
}

static package
bf_connected_seconds(Var arglist, Byte next, void *vdata, Objid progr)
{				/* (player) */
    Var r;
    shandle *h = find_shandle(arglist.v.list[1].v.obj);

    r.type = TYPE_INT;
    if (h && h->connection_time != 0 && !h->disconnect_me)
	r.v.num = time(0) - h->connection_time;
    else
	r.v.num = -1;
    free_var(arglist);
    if (r.v.num < 0)
	return make_error_pack(E_INVARG);
    else
	return make_var_pack(r);
}

static package
bf_idle_seconds(Var arglist, Byte next, void *vdata, Objid progr)
{				/* (player) */
    Var r;
    shandle *h = find_shandle(arglist.v.list[1].v.obj);

    r.type = TYPE_INT;
    if (h && !h->disconnect_me)
	r.v.num = time(0) - h->last_activity_time;
    else
	r.v.num = -1;
    free_var(arglist);
    if (r.v.num < 0)
	return make_error_pack(E_INVARG);
    else
	return make_var_pack(r);
}

static package
bf_connection_name(Var arglist, Byte next, void *vdata, Objid progr)
{				/* (player) */
    Objid who = arglist.v.list[1].v.obj;
    shandle *h = find_shandle(who);
    const char *conn_name;
    Var r;

    if (h && !h->disconnect_me)
	conn_name = network_connection_name(h->nhandle);
    else
	conn_name = 0;

    free_var(arglist);
    if (!is_wizard(progr) && progr != who)
	return make_error_pack(E_PERM);
    else if (!conn_name)
	return make_error_pack(E_INVARG);
    else {
	r.type = TYPE_STR;
	r.v.str = str_dup(conn_name);
	return make_var_pack(r);
    }
}

static package
bf_notify(Var arglist, Byte next, void *vdata, Objid progr)
{				/* (player, string [, no_flush]) */
    Objid conn = arglist.v.list[1].v.obj;
    const char *line = arglist.v.list[2].v.str;
    int no_flush = (arglist.v.list[0].v.num > 2
		    ? is_true(arglist.v.list[3])
		    : 0);
    int no_newline = (arglist.v.list[0].v.num > 3
            ? is_true(arglist.v.list[4]) : 0);

    shandle *h = find_shandle(conn);
    Var r;

    if (!is_wizard(progr) && progr != conn) {
	free_var(arglist);
	return make_error_pack(E_PERM);
    }
    r.type = TYPE_INT;
    if (h && !h->disconnect_me) {
	if (h->binary) {
	    int length;

	    line = binary_to_raw_bytes(line, &length);
	    if (!line) {
		free_var(arglist);
		return make_error_pack(E_INVARG);
	    }
	    r.v.num = network_send_bytes(h->nhandle, line, length, !no_flush);
	} else
	    r.v.num = network_send_line(h->nhandle, line, !no_flush, !no_newline);
    } else {
	if (in_emergency_mode)
	    emergency_notify(conn, line);
	r.v.num = 1;
    }
    free_var(arglist);
    return make_var_pack(r);
}

static package
bf_boot_player(Var arglist, Byte next, void *vdata, Objid progr)
{				/* (object) */
    Objid oid = arglist.v.list[1].v.obj;

    free_var(arglist);

    if (oid != progr && !is_wizard(progr))
	return make_error_pack(E_PERM);

    boot_player(oid);
    return no_var_pack();
}

static package
bf_set_connection_option(Var arglist, Byte next, void *vdata, Objid progr)
{				/* (conn, option, value) */
    Objid oid = arglist.v.list[1].v.obj;
    const char *option = arglist.v.list[2].v.str;
    Var value = arglist.v.list[3];
    shandle *h = find_shandle(oid);
    enum error e = E_NONE;

    if (oid != progr && !is_wizard(progr))
	e = E_PERM;
    else if (!h || h->disconnect_me
	     || (!server_set_connection_option(h, option, value)
		 && !tasks_set_connection_option(h->tasks, option, value)
		 && !network_set_connection_option(h->nhandle, option, value)))
	e = E_INVARG;

    free_var(arglist);
    if (e == E_NONE)
	return no_var_pack();
    else
	return make_error_pack(e);
}

static package
bf_connection_options(Var arglist, Byte next, void *vdata, Objid progr)
{				/* (conn [, opt-name]) */
    Objid oid = arglist.v.list[1].v.obj;
    int nargs = arglist.v.list[0].v.num;
    const char *oname = (nargs >= 2 ? arglist.v.list[2].v.str : 0);
    shandle *h = find_shandle(oid);
    Var ans;

    if (!h || h->disconnect_me) {
	free_var(arglist);
	return make_error_pack(E_INVARG);
    } else if (oid != progr && !is_wizard(progr)) {
	free_var(arglist);
	return make_error_pack(E_PERM);
    }
    if (oname) {
	if (!server_connection_option(h, oname, &ans)
	    && !tasks_connection_option(h->tasks, oname, &ans)
	    && !network_connection_option(h->nhandle, oname, &ans)) {
	    free_var(arglist);
	    return make_error_pack(E_INVARG);
	}
    } else {
	ans = new_list(0);
	ans = server_connection_options(h, ans);
	ans = tasks_connection_options(h->tasks, ans);
	ans = network_connection_options(h->nhandle, ans);
    }

    free_var(arglist);
    return make_var_pack(ans);
}

static slistener *
find_slistener(Var desc)
{
    slistener *l;

    for (l = all_slisteners; l; l = l->next)
	if (equality(desc, l->desc, 0))
	    return l;

    return 0;
}

static package
bf_listen(Var arglist, Byte next, void *vdata, Objid progr)
{				/* (oid, desc) */
    Objid oid = arglist.v.list[1].v.obj;
    Var desc = arglist.v.list[2];
    int nargs = arglist.v.list[0].v.num;
    int print_messages = nargs >= 3 && is_true(arglist.v.list[3]);
    enum error e;
    slistener *l = 0;

    if (!is_wizard(progr))
	e = E_PERM;
    else if (!valid(oid) || find_slistener(desc))
	e = E_INVARG;
    else if (!(l = new_slistener(oid, desc, print_messages, &e)));	/* Do nothing; e is already set */
    else if (!start_listener(l))
	e = E_QUOTA;

    free_var(arglist);
    if (e == E_NONE)
	return make_var_pack(var_ref(l->desc));
    else
	return make_error_pack(e);
}

static package
bf_unlisten(Var arglist, Byte next, void *vdata, Objid progr)
{				/* (desc) */
    Var desc = arglist.v.list[1];
    enum error e = E_NONE;
    slistener *l = 0;

    if (!is_wizard(progr))
	e = E_PERM;
    else if (!(l = find_slistener(desc)))
	e = E_INVARG;

    free_var(arglist);
    if (e == E_NONE) {
	free_slistener(l);
	return no_var_pack();
    } else
	return make_error_pack(e);
}

static package
bf_listeners(Var arglist, Byte next, void *vdata, Objid progr)
{				/* () */
    int i, count = 0;
    Var list, entry;
    slistener *l;

    free_var(arglist);
    for (l = all_slisteners; l; l = l->next)
	count++;
    list = new_list(count);
    for (i = 1, l = all_slisteners; l; i++, l = l->next) {
	list.v.list[i] = entry = new_list(3);
	entry.v.list[1].type = TYPE_OBJ;
	entry.v.list[1].v.obj = l->oid;
	entry.v.list[2] = var_ref(l->desc);
	entry.v.list[3].type = TYPE_INT;
	entry.v.list[3].v.num = l->print_messages;
    }

    return make_var_pack(list);
}

static package
bf_buffered_output_length(Var arglist, Byte next, void *vdata, Objid progr)
{				/* ([connection]) */
    int nargs = arglist.v.list[0].v.num;
    Objid conn = nargs >= 1 ? arglist.v.list[1].v.obj : 0;
    Var r;

    free_var(arglist);
    r.type = TYPE_INT;
    if (nargs == 0)
	r.v.num = MAX_QUEUED_OUTPUT;
    else {
	shandle *h = find_shandle(conn);

	if (!h)
	    return make_error_pack(E_INVARG);
	else if (progr != conn && !is_wizard(progr))
	    return make_error_pack(E_PERM);

	r.v.num = network_buffered_output_length(h->nhandle);
    }

    return make_var_pack(r);
}

static package
bf_process_id(Var arglist, Byte next, void *vdata, Objid progr)
{
    free_var(arglist);

    Var taskid;
    taskid.type = TYPE_INT;
    taskid.v.num = getpid();

    return make_var_pack(taskid);
}

void
register_server(void)
{
    register_function("server_version", 0, 1, bf_server_version, TYPE_ANY);
    register_function("renumber", 1, 1, bf_renumber, TYPE_OBJ);
    register_function("reset_max_object", 0, 0, bf_reset_max_object);
    register_function("process_id", 0, 0, bf_process_id);
    register_function("shutdown", 0, 1, bf_shutdown, TYPE_STR);
    register_function("dump_database", 0, 0, bf_dump_database);
    register_function("db_disk_size", 0, 0, bf_db_disk_size);
    register_function("open_network_connection", 0, -1,
		      bf_open_network_connection);
    register_function("connected_players", 0, 1, bf_connected_players,
		      TYPE_ANY);
    register_function("connected_seconds", 1, 1, bf_connected_seconds,
		      TYPE_OBJ);
    register_function("idle_seconds", 1, 1, bf_idle_seconds, TYPE_OBJ);
    register_function("connection_name", 1, 1, bf_connection_name, TYPE_OBJ);
    register_function("notify", 2, 4, bf_notify, TYPE_OBJ, TYPE_STR, TYPE_ANY, TYPE_ANY);
    register_function("boot_player", 1, 1, bf_boot_player, TYPE_OBJ);
    register_function("set_connection_option", 3, 3, bf_set_connection_option,
		      TYPE_OBJ, TYPE_STR, TYPE_ANY);
    register_function("connection_option", 2, 2, bf_connection_options,
		      TYPE_OBJ, TYPE_STR);
    register_function("connection_options", 1, 1, bf_connection_options,
		      TYPE_OBJ);
    register_function("listen", 2, 3, bf_listen, TYPE_OBJ, TYPE_ANY, TYPE_ANY);
    register_function("unlisten", 1, 1, bf_unlisten, TYPE_ANY);
    register_function("listeners", 0, 0, bf_listeners);
    register_function("buffered_output_length", 0, 1,
		      bf_buffered_output_length, TYPE_OBJ);
#ifdef USE_ANCESTOR_CACHE
    register_function("clear_ancestor_cache", 0, 0, bf_clear_ancestor_cache);
#endif
}<|MERGE_RESOLUTION|>--- conflicted
+++ resolved
@@ -1054,13 +1054,8 @@
 		debug = !debug;
 	    } else if (!strcasecmp(command, "wizard") && nargs == 1
 		       && sscanf(words.v.list[2].v.str, "#%d", &wizard) == 1) {
-<<<<<<< HEAD
-		printf("** Switching to wizard #%" PRIdN "...\n", wizard);
-	    } else if (!mystrcasecmp(command, "help") || !mystrcasecmp(command, "?")) {
-=======
 		printf("** Switching to wizard #%d...\n", wizard);
 	    } else if (!strcasecmp(command, "help") || !strcasecmp(command, "?")) {
->>>>>>> 164a0ea3
 		printf(";EXPR                 "
 		       "Evaluate MOO expression, print result.\n");
 		printf(";;CODE                "
