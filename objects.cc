/******************************************************************************
  Copyright (c) 1992, 1995, 1996 Xerox Corporation.  All rights reserved.
  Portions of this code were written by Stephen White, aka ghond.
  Use and copying of this software and preparation of derivative works based
  upon this software are permitted.  Any distribution of this software or
  derivative works must comply with all applicable United States export
  control laws.  This software is made available AS IS, and Xerox Corporation
  makes no warranty about the software, its performance or its conformity to
  any specification.  Any person obtaining a copy of this software is requested
  to send their name and post office or electronic mail address to:
    Pavel Curtis
    Xerox PARC
    3333 Coyote Hill Rd.
    Palo Alto, CA 94304
    Pavel@Xerox.Com
 *****************************************************************************/

#include "collection.h"
#include "db.h"
#include "db_io.h"
#include "execute.h"
#include "functions.h"
#include "list.h"
#include "numbers.h"
#include "quota.h"
#include "server.h"
#include "storage.h"
#include "structures.h"
#include "utils.h"

static int
controls(Objid who, Objid what)
{
    return is_wizard(who) || who == db_object_owner(what);
}

static int
controls2(Objid who, Var what)
{
    return is_wizard(who) || who == db_object_owner2(what);
}

static Var
make_arglist(Objid what)
{
    Var r;

    r = new_list(1);
    r.v.list[1].type = TYPE_OBJ;
    r.v.list[1].v.obj = what;

    return r;
}

static bool
all_valid(Var vars)
{
    Var var;
    int i, c;
    FOR_EACH(var, vars, i, c)
	if (!valid(var.v.obj))
	    return false;
    return true;
}

static bool
all_allowed(Var vars, Objid progr, db_object_flag f)
{
    Var var;
    int i, c;
    FOR_EACH(var, vars, i, c)
	if (!db_object_allows(var, progr, f))
	    return false;
    return true;
}

/*
 * Returns true if `_this' is a descendant of `obj'.
 */
static bool
is_a_descendant(Var _this, Var obj)
{
    Var descendants = db_descendants(obj, true);
    int ret = ismember(_this, descendants, 1);
    free_var(descendants);
    return ret ? true : false;
}

/*
 * Returns true if any of `these' are descendants of `obj'.
 */
static bool
any_are_descendants(Var these, Var obj)
{
    Var _this, descendants = db_descendants(obj, true);
    int i, c;
    FOR_EACH(_this, these, i, c) {
	if (is_a_descendant(_this, obj)) {
	    free_var(descendants);
	    return true;
	}
    }
    free_var(descendants);
    return false;
}

struct bf_move_data {
    Objid what, where;
};

static package
do_move(Var arglist, Byte next, struct bf_move_data *data, Objid progr)
{
    Objid what = data->what, where = data->where;
    Objid oid, oldloc;
    int accepts;
    Var args;
    enum error e;

    switch (next) {
    case 1:			/* Check validity and decide `accepts' */
	if (!valid(what) || (!valid(where) && where != NOTHING))
	    return make_error_pack(E_INVARG);
	else if (!controls(progr, what))
	    return make_error_pack(E_PERM);
	else if (where == NOTHING)
	    accepts = 1;
	else {
	    args = make_arglist(what);
	    e = call_verb(where, "accept", Var::new_obj(where), args, 0);
	    /* e will not be E_INVIND */

	    if (e == E_NONE)
		return make_call_pack(2, data);
	    else {
		free_var(args);
		if (e == E_VERBNF)
		    accepts = 0;
		else		/* (e == E_MAXREC) */
		    return make_error_pack(e);
	    }
	}
	goto accepts_decided;

    case 2:			/* Returned from `accepts' call */
	accepts = is_true(arglist);

      accepts_decided:
	if (!is_wizard(progr) && accepts == 0)
	    return make_error_pack(E_NACC);

	if (!valid(what)
	    || (where != NOTHING && !valid(where))
	    || db_object_location(what) == where)
	    return no_var_pack();

	/* Check to see that we're not trying to violate the hierarchy */
	for (oid = where; oid != NOTHING; oid = db_object_location(oid))
	    if (oid == what)
		return make_error_pack(E_RECMOVE);

	oldloc = db_object_location(what);
	db_change_location(what, where);

	args = make_arglist(what);
	e = call_verb(oldloc, "exitfunc", Var::new_obj(oldloc), args, 0);

	if (e == E_NONE)
	    return make_call_pack(3, data);
	else {
	    free_var(args);
	    if (e == E_MAXREC)
		return make_error_pack(e);
	}
	/* e == E_INVIND or E_VERBNF, in both cases fall through */

    case 3:			/* Returned from exitfunc call */
	if (valid(where) && valid(what)
	    && db_object_location(what) == where) {
	    args = make_arglist(what);
	    e = call_verb(where, "enterfunc", Var::new_obj(where), args, 0);
	    /* e != E_INVIND */

	    if (e == E_NONE)
		return make_call_pack(4, data);
	    else {
		free_var(args);
		if (e == E_MAXREC)
		    return make_error_pack(e);
		/* else e == E_VERBNF, fall through */
	    }
	}
    case 4:			/* Returned from enterfunc call */
	return no_var_pack();

    default:
	panic("Unknown PC in DO_MOVE");
	return no_var_pack();	/* Dead code to eliminate compiler warning */
    }
}

static package
bf_move(Var arglist, Byte next, void *vdata, Objid progr)
{
    struct bf_move_data *data = (bf_move_data *)vdata;
    package p;

    if (next == 1) {
	data = (bf_move_data *)alloc_data(sizeof(*data));
	data->what = arglist.v.list[1].v.obj;
	data->where = arglist.v.list[2].v.obj;
    }
    p = do_move(arglist, next, data, progr);
    free_var(arglist);

    if (p.kind != package::BI_CALL)
	free_data(data);

    return p;
}

static void
bf_move_write(void *vdata)
{
    struct bf_move_data *data = (bf_move_data *)vdata;

    dbio_printf("bf_move data: what = %" PRIdN ", where = %" PRIdN "\n",
		data->what, data->where);
}

static void *
bf_move_read()
{
    struct bf_move_data *data = (bf_move_data *)alloc_data(sizeof(*data));

    if (dbio_scanf("bf_move data: what = %" PRIdN ", where = %" PRIdN "\n",
		   &data->what, &data->where) == 2)
	return data;
    else
	return 0;
}

static package
bf_toobj(Var arglist, Byte next, void *vdata, Objid progr)
{
    Var r;
    Num i;
    enum error e;

    r.type = TYPE_OBJ;
    e = become_integer(arglist.v.list[1], &i, 0);
    r.v.obj = i;

    free_var(arglist);
    if (e != E_NONE)
	return make_error_pack(e);

    return make_var_pack(r);
}

static package
bf_typeof(Var arglist, Byte next, void *vdata, Objid progr)
{
    Var r;
    r.type = TYPE_INT;
    r.v.num = (int) arglist.v.list[1].type & TYPE_DB_MASK;
    free_var(arglist);
    return make_var_pack(r);
}

static package
bf_valid(Var arglist, Byte next, void *vdata, Objid progr)
{				/* (object) */
    Var r;

    if (arglist.v.list[1].is_object()) {
	r.type = TYPE_INT;
	r.v.num = is_valid(arglist.v.list[1]);
    }
    else {
	free_var(arglist);
	return make_error_pack(E_TYPE);
    }

    free_var(arglist);
    return make_var_pack(r);
}

static package
bf_max_object(Var arglist, Byte next, void *vdata, Objid progr)
{				/* () */
    Var r;

    free_var(arglist);
    r.type = TYPE_OBJ;
    r.v.obj = db_last_used_objid();
    return make_var_pack(r);
}

static package
bf_create(Var arglist, Byte next, void *vdata, Objid progr)
{			/* (OBJ|LIST parent(s) [, OBJ owner] [, INT anonymous] [, LIST args]) */
    Var *data = (Var *)vdata;
    Var r;

    if (next == 1) {
	// there must be at least one argument, and
	// it must be an object or list of objects
	if (!is_obj_or_list_of_objs(arglist.v.list[1])) {
	    free_var(arglist);
	    return make_error_pack(E_TYPE);
	}

	int nargs = arglist.v.list[0].v.num;
	Objid owner = progr;
	int anon = 0; // position of the anonymous flag argument
	int init = 0; // position of the initializer argument

	if (1 < nargs && TYPE_OBJ == arglist.v.list[2].type)
	    owner = arglist.v.list[2].v.obj;
	else if (1 < nargs && TYPE_INT == arglist.v.list[2].type)
	    anon = 2;
	else if (1 < nargs && TYPE_LIST == arglist.v.list[2].type)
	    init = 2;
	else if (1 < nargs) {
	    free_var(arglist);
	    return make_error_pack(E_TYPE);
	}

	if (2 < nargs && TYPE_INT == arglist.v.list[3].type && !anon)
	    anon = 3;
	else if (2 < nargs && TYPE_LIST == arglist.v.list[3].type && !init)
	    init = 3;
	else if (2 < nargs) {
	    free_var(arglist);
	    return make_error_pack(E_TYPE);
	}

	if (3 < nargs && TYPE_INT == arglist.v.list[4].type && !anon)
	    anon = 4;
	else if (3 < nargs && TYPE_LIST == arglist.v.list[4].type && !init)
	    init = 4;
	else if (3 < nargs) {
	    free_var(arglist);
	    return make_error_pack(E_TYPE);
	}

	bool anonymous = anon > 0 ? arglist.v.list[anon].v.num : false;

	if ((anonymous && owner == NOTHING)
	    || (!valid(owner) && owner != NOTHING)
	    || (arglist.v.list[1].type == TYPE_OBJ
		&& !valid(arglist.v.list[1].v.obj)
		&& arglist.v.list[1].v.obj != NOTHING)
	    || (arglist.v.list[1].type == TYPE_LIST
		&& !all_valid(arglist.v.list[1]))) {
	    free_var(arglist);
	    return make_error_pack(E_INVARG);
	}
	else if ((progr != owner && !is_wizard(progr))
		 || (arglist.v.list[1].type == TYPE_OBJ
		     && valid(arglist.v.list[1].v.obj)
		     && !db_object_allows(arglist.v.list[1], progr,
		                          anonymous ? FLAG_ANONYMOUS : FLAG_FERTILE))
		 || (arglist.v.list[1].type == TYPE_LIST
		     && !all_allowed(arglist.v.list[1], progr,
		                     anonymous ? FLAG_ANONYMOUS : FLAG_FERTILE))) {
	    free_var(arglist);
	    return make_error_pack(E_PERM);
	}

	if (valid(owner) && !decr_quota(owner)) {
	    free_var(arglist);
	    return make_error_pack(E_QUOTA);
	}
	else {
	    enum error e;
	    Objid last = db_last_used_objid();
	    Objid oid = db_create_object();
	    Var args;

	    db_set_object_owner(oid, !valid(owner) ? oid : owner);

	    if (!db_change_parents(Var::new_obj(oid), arglist.v.list[1], none)) {
		db_destroy_object(oid);
		db_set_last_used_objid(last);
		free_var(arglist);
		return make_error_pack(E_INVARG);
	    }

	    /*
	     * If anonymous, clean up the object used to create the
	     * anonymous object; `oid' is invalid after that.
	     */
	    if (anonymous) {
		r.type = TYPE_ANON;
		r.v.anon = db_make_anonymous(oid, last);
	    } else {
		r.type = TYPE_OBJ;
		r.v.obj = oid;
	    }

	    data = (Var *)alloc_data(sizeof(Var));
	    *data = var_ref(r);

	    /* pass in initializer args, if present */
	    args = init > 0 ? var_ref(arglist.v.list[init]) : new_list(0);

	    free_var(arglist);

	    e = call_verb(oid, "initialize", r, args, 0);
	    /* e will not be E_INVIND */

	    if (e == E_NONE) {
		free_var(r);
		return make_call_pack(2, data);
	    }

	    free_var(*data);
	    free_data(data);
	    free_var(args);

	    if (e == E_MAXREC) {
		free_var(r);
		return make_error_pack(e);
	    } else		/* (e == E_VERBNF) do nothing */
		return make_var_pack(r);
	}
    } else {			/* next == 2, returns from initialize verb_call */
	r = var_ref(*data);
	free_var(*data);
	free_data(data);
	return make_var_pack(r);
    }
}

static void
bf_create_write(void *vdata)
{
    dbio_printf("bf_create data: oid = %" PRIdN "\n", *((Objid *) vdata));
}

static void *
bf_create_read(void)
{
    Objid *data = (Objid *)alloc_data(sizeof(Objid));

    if (dbio_scanf("bf_create data: oid = %" PRIdN "\n", data) == 1)
	return data;
    else
	return 0;
}

static package
bf_chparent_chparents(Var arglist, Byte next, void *vdata, Objid progr)
{				/* (OBJ obj, OBJ|LIST what, LIST anon) */
    Var obj = arglist.v.list[1];
    Var what = arglist.v.list[2];
    int n = listlength(arglist);
    Var anon_kids = nothing;

    if (!obj.is_object() || !is_obj_or_list_of_objs(what)) {
	free_var(arglist);
	return make_error_pack(E_TYPE);
    }

    if (n > 2 && !is_wizard(progr)) {
	free_var(arglist);
	return make_error_pack(E_PERM);
    }
    else if (n > 2) {
	anon_kids = arglist.v.list[3];
    }

    if (!is_valid(obj)
	|| (what.type == TYPE_OBJ && !valid(what.v.obj)
	    && what.v.obj != NOTHING)
	|| (what.type == TYPE_LIST
	    && !all_valid(what))) {
	free_var(arglist);
	return make_error_pack(E_INVARG);
    }
    else if (!controls2(progr, obj)
	     || (what.type == TYPE_OBJ && valid(what.v.obj)
		 && !db_object_allows(what, progr, FLAG_FERTILE))
	     || (what.type == TYPE_LIST
		 && !all_allowed(what, progr, FLAG_FERTILE))) {
	free_var(arglist);
	return make_error_pack(E_PERM);
    }
    else if ((what.type == TYPE_OBJ && is_a_descendant(what, obj))
	     || (what.type == TYPE_LIST && any_are_descendants(what, obj))) {
	free_var(arglist);
	return make_error_pack(E_RECMOVE);
    }
    else {
	if (!db_change_parents(obj, what, anon_kids)) {
	    free_var(arglist);
	    return make_error_pack(E_INVARG);
	}
	else {
	    free_var(arglist);
	    return no_var_pack();
	}
    }
}

/* bf_parent is DEPRECATED!  It returns only the first parent in the
 * set of parents.  Use bf_parents!
 */
static package
bf_parent(Var arglist, Byte next, void *vdata, Objid progr)
{				/* (OBJ object) */
    Var r;

    if (!arglist.v.list[1].is_object()) {
	free_var(arglist);
	return make_error_pack(E_TYPE);
    } else if (!is_valid(arglist.v.list[1])) {
	free_var(arglist);
	return make_error_pack(E_INVARG);
    } else {
	r = var_ref(db_object_parents2(arglist.v.list[1]));
	free_var(arglist);
    }

    if (TYPE_OBJ == r.type)
	return make_var_pack(r);

    if (0 == listlength(r)) {
	free_var(r);
	return make_var_pack(Var::new_obj(NOTHING));
    } else {
	Var t = var_ref(r.v.list[1]);
	free_var(r);
	return make_var_pack(t);
    }
}

static package
bf_parents(Var arglist, Byte next, void *vdata, Objid progr)
{				/* (OBJ object) */
    Var r;

    if (!arglist.v.list[1].is_object()) {
	free_var(arglist);
	return make_error_pack(E_TYPE);
    }  else if (!is_valid(arglist.v.list[1])) {
	free_var(arglist);
	return make_error_pack(E_INVARG);
    } else {
	r = var_ref(db_object_parents2(arglist.v.list[1]));
	free_var(arglist);
    }

    if (TYPE_LIST == r.type)
	return make_var_pack(r);

    if (NOTHING == r.v.obj) {
	free_var(r);
	return make_var_pack(new_list(0));
    } else {
	Var t = new_list(1);
	t.v.list[1] = r;
	return make_var_pack(t);
    }
}

static package
bf_children(Var arglist, Byte next, void *vdata, Objid progr)
{				/* (object) */
    Var obj = arglist.v.list[1];

    if (!obj.is_object()) {
	free_var(arglist);
	return make_error_pack(E_TYPE);
    } else if (!is_valid(obj)) {
	free_var(arglist);
	return make_error_pack(E_INVARG);
    } else {
	Var r = var_ref(db_object_children2(obj));
	free_var(arglist);
	return make_var_pack(r);
    }
}

static package
bf_ancestors(Var arglist, Byte next, void *vdata, Objid progr)
{				/* (OBJ object) */
    Var obj = arglist.v.list[1];
    bool full = (listlength(arglist) > 1 && is_true(arglist.v.list[2])) ? true : false;

    if (!obj.is_object()) {
	free_var(arglist);
	return make_error_pack(E_TYPE);
    } else if (!is_valid(obj)) {
	free_var(arglist);
	return make_error_pack(E_INVARG);
    } else {
	Var r = db_ancestors(obj, full);
	free_var(arglist);
	return make_var_pack(r);
    }
}

static package
bf_descendants(Var arglist, Byte next, void *vdata, Objid progr)
{				/* (OBJ object) */
    Var obj = arglist.v.list[1];
    bool full = (listlength(arglist) > 1 && is_true(arglist.v.list[2])) ? true : false;

    if (!obj.is_object()) {
	free_var(arglist);
	return make_error_pack(E_TYPE);
    } else if (!is_valid(obj)) {
	free_var(arglist);
	return make_error_pack(E_INVARG);
    } else {
	Var r = db_descendants(obj, full);
	free_var(arglist);
	return make_var_pack(r);
    }
}

static int
move_to_nothing(Objid oid)
{
    /* All we need to do is change the location and run the exitfunc. */
    Objid oldloc = db_object_location(oid);
    Var args;
    enum error e;

    db_change_location(oid, NOTHING);

    args = make_arglist(oid);
    e = call_verb(oldloc, "exitfunc", Var::new_obj(oldloc), args, 0);

    if (e == E_NONE)
	return 1;

    free_var(args);
    return 0;
}

static int
first_proc(void *data, Objid oid)
{
    Objid *oidp = (Objid *)data;

    *oidp = oid;
    return 1;
}

static Objid
get_first(Objid oid, int (*for_all) (Objid, int (*)(void *, Objid), void *))
{
    Objid result = NOTHING;

    for_all(oid, first_proc, &result);

    return result;
}

static package
bf_destroy(Var arglist, Byte func_pc, void *vdata, Objid progr)
{				/* (OBJ|ANON object) */
    Var *data = (Var *)vdata;
    enum error e;
    Var obj;
    Var args;

    switch (func_pc) {
    case 1:
	obj = var_ref(arglist.v.list[1]);
	free_var(arglist);

	if (!obj.is_object()) {
	    free_var(obj);
	    return make_error_pack(E_TYPE);
	} else if (!is_valid(obj) || db_object_has_flag2(obj, FLAG_RECYCLED)) {
	    free_var(obj);
	    return make_error_pack(E_INVARG);
	} else if (!controls2(progr, obj)) {
	    free_var(obj);
	    return make_error_pack(E_PERM);
	}

	db_set_object_flag2(obj, FLAG_RECYCLED);

	/* Recycle permanent and anonymous objects.
	 *
	 * At this point in time, an anonymous object may be in the
	 * root buffer and may be any color (purple, if the last
	 * operation was a decrement, black, if the last operation was
	 * an increment) (it _will_ have a reference, however -- a
	 * reference to itself, at least).
	 */

	data = (Var *)alloc_data(sizeof(Var));
	*data = var_ref(obj);
	args = new_list(0);
	e = call_verb(obj.is_obj() ? obj.v.obj : NOTHING, "pre_destroy", obj, args, 0);
	/* e != E_INVIND */

	if (e == E_NONE) {
	    free_var(obj);
	    return make_call_pack(2, data);
	}
	/* else e == E_VERBNF or E_MAXREC; fall through */

	free_var(args);

	goto moving_contents;

    case 2:
	obj = var_ref(*data);
	free_var(arglist);

      moving_contents:

	if (!is_valid(obj)) {
	    free_var(obj);
	    free_var(*data);
	    free_data(data);
	    return no_var_pack();
	}

	if (TYPE_OBJ == obj.type) {
	    Objid c, oid = obj.v.obj;

	    while ((c = get_first(oid, db_for_all_contents)) != NOTHING)
		if (move_to_nothing(c))
		    return make_call_pack(2, data);

	    if (db_object_location(oid) != NOTHING && move_to_nothing(oid))
		/* Return to same case because this :exitfunc might add new */
		/* contents to OID or even move OID right back in. */
		return make_call_pack(2, data);

	    /* we can now be confident that OID has no contents and no location */

	    /* do the same thing for the inheritance hierarchy */
	    while ((c = get_first(oid, db_for_all_children)) != NOTHING) {
		Var cp = db_object_parents(c);
		Var op = db_object_parents(oid);
		if (cp.is_obj()) {
		    db_change_parents(Var::new_obj(c), op, none);
		}
		else {
		    int i = 1;
		    int j = 1;
		    Var _new = new_list(0);
		    while (i <= cp.v.list[0].v.num && cp.v.list[i].v.obj != oid) {
			_new = setadd(_new, var_ref(cp.v.list[i]));
			i++;
		    }
		    if (op.is_obj()) {
			if (valid(op.v.obj))
			    _new = setadd(_new, var_ref(op));
		    }
		    else {
			while (j <= op.v.list[0].v.num) {
			    _new = setadd(_new, var_ref(op.v.list[j]));
			    j++;
			}
		    }
		    i++;
		    while (i <= cp.v.list[0].v.num) {
			_new = setadd(_new, var_ref(cp.v.list[i]));
			i++;
		    }
		    db_change_parents(Var::new_obj(c), _new, none);
		    free_var(_new);
		}
	    }

	    db_change_parents(obj, nothing, none);

	    incr_quota(db_object_owner(oid));

	    db_destroy_object(oid);

	    free_var(obj);
	    free_var(*data);
	    free_data(data);
	    return no_var_pack();
	}
	else if (TYPE_ANON == obj.type) {
	    /* We'd like to run `db_change_parents()' to be consistent
	     * with the pattern laid out for permanent objects, but we
	     * can't because the object can be invalid at this point
	     * due to changes in parentage.
	     */
	    /*db_change_parents(obj, nothing, none);*/

	    incr_quota(db_object_owner2(obj));

	    db_destroy_anonymous_object(obj.v.anon);

	    free_var(obj);
	    free_var(*data);
	    free_data(data);
	    return no_var_pack();
	}
    }

    panic("Can't happen in bf_destroy");
    return no_var_pack();
}

static void
bf_destroy_write(void *vdata)
{
    Objid *data = (Objid *)vdata;

    dbio_printf("bf_destroy data: oid = %d, cont = 0\n", *data);
}

static void *
bf_destroy_read(void)
{
    Objid *data = (Objid *)alloc_data(sizeof(*data));
    int dummy;

    /* I use a `dummy' variable here and elsewhere instead of the `*'
     * assignment-suppression syntax of `scanf' because it allows more
     * straightforward error checking; unfortunately, the standard says that
     * suppressed assignments are not counted in determining the returned value
     * of `scanf'...
     */
<<<<<<< HEAD
    if (dbio_scanf("bf_recycle data: oid = %" PRIdN ", cont = %" PRIdN "\n",
=======
    if (dbio_scanf("bf_destroy data: oid = %d, cont = %d\n",
>>>>>>> 164a0ea3
		   data, &dummy) == 2)
	return data;
    else
	return 0;
}

static package
bf_players(Var arglist, Byte next, void *vdata, Objid progr)
{				/* () */
    free_var(arglist);
    return make_var_pack(var_ref(db_all_users()));
}

static package
bf_is_player(Var arglist, Byte next, void *vdata, Objid progr)
{				/* (object) */
    Var r;
    Objid oid = arglist.v.list[1].v.obj;

    free_var(arglist);

    if (!valid(oid))
	return make_error_pack(E_INVARG);

    r.type = TYPE_INT;
    r.v.num = is_user(oid);
    return make_var_pack(r);
}

static package
bf_set_player_flag(Var arglist, Byte next, void *vdata, Objid progr)
{				/* (object, yes/no) */
    Var obj;
    char flag;

    obj = arglist.v.list[1];
    flag = is_true(arglist.v.list[2]);

    free_var(arglist);

    if (!valid(obj.v.obj))
	return make_error_pack(E_INVARG);
    else if (!is_wizard(progr))
	return make_error_pack(E_PERM);

    if (flag) {
	db_set_object_flag(obj.v.obj, FLAG_USER);
    } else {
	boot_player(obj.v.obj);
	db_clear_object_flag(obj.v.obj, FLAG_USER);
    }
    return no_var_pack();
}

static package
bf_object_bytes(Var arglist, Byte next, void *vdata, Objid progr)
{
    Var obj = arglist.v.list[1];

    if (!obj.is_object()) {
	free_var(arglist);
	return make_error_pack(E_TYPE);
    } else if (!is_valid(obj)) {
	free_var(arglist);
	return make_error_pack(E_INVIND);
    } else if (!is_wizard(progr)) {
	free_var(arglist);
	return make_error_pack(E_PERM);
    } else {
	Var v;

	v.type = TYPE_INT;
	v.v.num = db_object_bytes(obj);

	free_var(arglist);

	return make_var_pack(v);
    }
}

static package
bf_isa(Var arglist, Byte next, void *vdata, Objid progr)
{				/* (object, parent, return_object) */
    Var object = arglist.v.list[1];
    Var parent = arglist.v.list[2];
    bool return_obj = (arglist.v.list[0].v.num > 2 && is_true(arglist.v.list[3]));

    if (!object.is_object() || !is_obj_or_list_of_objs(parent)) {
	free_var(arglist);
	return make_error_pack(E_TYPE);
    }
    else if (!is_valid(object)) {
	free_var(arglist);
	return make_var_pack(return_obj ? Var::new_obj(NOTHING) : Var::new_int(0));
    }

    if(parent.type == TYPE_OBJ)
        if (db_object_isa(object, parent)) {
            free_var(arglist);
            return make_var_pack(return_obj ? Var::new_obj(parent.v.obj) : Var::new_int(1));
        }
        else {
            free_var(arglist);
            return make_var_pack(return_obj ? Var::new_obj(NOTHING) : Var::new_int(0));
        }
    else if (parent.type == TYPE_LIST) {

        int parent_length = parent.v.list[0].v.num;
                free_var(arglist);

        for (int x = 1; x <= parent_length; x++)
            if (db_object_isa(object, Var::new_obj(parent.v.list[x].v.obj))) {
                return make_var_pack(return_obj ? Var::new_obj(parent.v.list[x].v.obj) : Var::new_int(1));
            }
    }

return make_var_pack(return_obj ? Var::new_obj(NOTHING) : Var::new_int(0));
}

Var nothing;			/* useful constant */
Var clear;			/* useful constant */
Var none;			/* useful constant */

void
register_objects(void)
{
    nothing.type = TYPE_OBJ;
    nothing.v.obj = NOTHING;
    clear.type = TYPE_CLEAR;
    none.type = TYPE_NONE;

    register_function("toobj", 1, 1, bf_toobj, TYPE_ANY);
    register_function("typeof", 1, 1, bf_typeof, TYPE_ANY);
    register_function_with_read_write("create", 1, 4, bf_create,
				      bf_create_read, bf_create_write,
				      TYPE_ANY, TYPE_ANY, TYPE_ANY, TYPE_ANY);
    register_function_with_read_write("destroy", 1, 1, bf_destroy,
				      bf_destroy_read, bf_destroy_write,
				      TYPE_ANY);
    register_function("object_bytes", 1, 1, bf_object_bytes, TYPE_ANY);
    register_function("valid", 1, 1, bf_valid, TYPE_ANY);
    register_function("chparents", 2, 3, bf_chparent_chparents,
		      TYPE_ANY, TYPE_LIST, TYPE_LIST);
    register_function("chparent", 2, 3, bf_chparent_chparents,
		      TYPE_ANY, TYPE_OBJ, TYPE_LIST);
    register_function("parents", 1, 1, bf_parents, TYPE_ANY);
    register_function("parent", 1, 1, bf_parent, TYPE_ANY);
    register_function("children", 1, 1, bf_children, TYPE_ANY);
    register_function("ancestors", 1, 2, bf_ancestors,
		      TYPE_ANY, TYPE_ANY);
    register_function("descendants", 1, 2, bf_descendants,
		      TYPE_ANY, TYPE_ANY);
    register_function("max_object", 0, 0, bf_max_object);
    register_function("players", 0, 0, bf_players);
    register_function("is_player", 1, 1, bf_is_player, TYPE_OBJ);
    register_function("set_player_flag", 2, 2, bf_set_player_flag,
		      TYPE_OBJ, TYPE_ANY);
    register_function_with_read_write("move", 2, 2, bf_move,
				      bf_move_read, bf_move_write,
				      TYPE_OBJ, TYPE_OBJ);
    register_function("isa", 2, 3, bf_isa, TYPE_ANY, TYPE_ANY, TYPE_INT);
}<|MERGE_RESOLUTION|>--- conflicted
+++ resolved
@@ -835,11 +835,7 @@
      * suppressed assignments are not counted in determining the returned value
      * of `scanf'...
      */
-<<<<<<< HEAD
-    if (dbio_scanf("bf_recycle data: oid = %" PRIdN ", cont = %" PRIdN "\n",
-=======
     if (dbio_scanf("bf_destroy data: oid = %d, cont = %d\n",
->>>>>>> 164a0ea3
 		   data, &dummy) == 2)
 	return data;
     else
